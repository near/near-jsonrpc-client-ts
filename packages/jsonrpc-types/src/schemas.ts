--- conflicted
+++ resolved
@@ -1,4548 +1,3349 @@
 // Auto-generated Zod schemas from NEAR OpenAPI spec (zod/mini version)
-<<<<<<< HEAD
-// Generated on: 2025-09-12T15:29:27.804Z
-=======
-// Generated on: 2025-09-12T06:05:17.462Z
->>>>>>> 8759b077
+// Generated on: 2025-09-12T17:20:47.145Z
 // Do not edit manually - run 'pnpm generate' to regenerate
 
 import { z } from 'zod/mini';
 
 //
-// Access key provides limited access to an account. Each access key belongs
-// to some account and is identified by a unique (within the account) public
-// key. One account may have large number of access keys. Access keys allow to
-// act on behalf of the account by restricting transactions that can be
-// issued. `account_id,public_key` is a key in the state
-
-export const AccessKeySchema = () =>
-  z.object({
-    nonce: z.number(),
-    permission: z.lazy(() => AccessKeyPermissionSchema()),
-  });
-
-// Describes the cost of creating an access key.
-export const AccessKeyCreationConfigViewSchema = () =>
-  z.object({
-    fullAccessCost: z.lazy(() => FeeSchema()),
-    functionCallCost: z.lazy(() => FeeSchema()),
-    functionCallCostPerByte: z.lazy(() => FeeSchema()),
-  });
-
-// Describes information about an access key including the public key.
-export const AccessKeyInfoViewSchema = () =>
-  z.object({
-    accessKey: z.lazy(() => AccessKeyViewSchema()),
-    publicKey: z.lazy(() => PublicKeySchema()),
-  });
-
-// Lists access keys
-export const AccessKeyListSchema = () =>
-  z.object({
-    keys: z.array(z.lazy(() => AccessKeyInfoViewSchema())),
-  });
-
-// Defines permissions for AccessKey
-export const AccessKeyPermissionSchema = () =>
-  z.union([
-    z.object({
-      FunctionCall: z.lazy(() => FunctionCallPermissionSchema()),
-    }),
-    z.enum(['FullAccess']),
-  ]);
-
-//
-// Describes the permission scope for an access key. Whether it is a function
-// call or a full access key.
-
-export const AccessKeyPermissionViewSchema = () =>
-  z.union([
-    z.enum(['FullAccess']),
-    z.object({
-      FunctionCall: z.object({
-        allowance: z.optional(
-          z.union([z.union([z.string(), z.null()]), z.null()])
-        ),
-        methodNames: z.array(z.string()),
-        receiverId: z.string(),
-      }),
-    }),
-  ]);
-
-// Describes access key permission scope and nonce.
-export const AccessKeyViewSchema = () =>
-  z.object({
-    nonce: z.number(),
-    permission: z.lazy(() => AccessKeyPermissionViewSchema()),
-  });
-
-// The structure describes configuration for creation of new accounts.
-export const AccountCreationConfigViewSchema = () =>
-  z.object({
-    minAllowedTopLevelAccountLength: z.number(),
-    registrarAccountId: z.lazy(() => AccountIdSchema()),
-  });
-
-//
-// AccountData is a piece of global state that a validator signs and
-// broadcasts to the network. It is essentially the data that a validator
-// wants to share with the network. All the nodes in the network are
-// collecting the account data broadcasted by the validators. Since the number
-// of the validators is bounded and their identity is known (and the maximal
-// size of allowed AccountData is bounded) the global state that is
-// distributed in the form of AccountData is bounded as well. Find more
-// information in the docs
-// [here](https://github.com/near/nearcore/blob/560f7fc8f4b3106e0d5d46050688610b1f104ac6/chain/client/src/client.rs#L2232)
-
-export const AccountDataViewSchema = () =>
-  z.object({
-    accountKey: z.lazy(() => PublicKeySchema()),
-    peerId: z.lazy(() => PublicKeySchema()),
-    proxies: z.array(z.lazy(() => Tier1ProxyViewSchema())),
-    timestamp: z.string(),
-  });
-
-//
-// NEAR Account Identifier. This is a unique, syntactically valid,
-// human-readable account identifier on the NEAR network. [See the crate-level
-// docs for information about validation.](index.html#account-id-rules) Also
-// see [Error kind precedence](AccountId#error-kind-precedence). ## Examples
-// ``` use near_account_id::AccountId; let alice: AccountId =
-// "alice.near".parse().unwrap();
-// assert!("ƒelicia.near".parse::<AccountId>().is_err()); // (ƒ is not f) ```
-
+ // Access key provides limited access to an account. Each access key belongs
+ // to some account and is identified by a unique (within the account) public
+ // key. One account may have large number of access keys. Access keys allow to
+ // act on behalf of the account by restricting transactions that can be
+ // issued. `account_id,public_key` is a key in the state
+ 
+export const AccessKeySchema = () => z.object({
+  nonce: z.number(),
+  permission: z.lazy(() => AccessKeyPermissionSchema())
+});
+
+// Describes the cost of creating an access key. 
+export const AccessKeyCreationConfigViewSchema = () => z.object({
+  fullAccessCost: z.lazy(() => FeeSchema()),
+  functionCallCost: z.lazy(() => FeeSchema()),
+  functionCallCostPerByte: z.lazy(() => FeeSchema())
+});
+
+// Describes information about an access key including the public key. 
+export const AccessKeyInfoViewSchema = () => z.object({
+  accessKey: z.lazy(() => AccessKeyViewSchema()),
+  publicKey: z.lazy(() => PublicKeySchema())
+});
+
+// Lists access keys 
+export const AccessKeyListSchema = () => z.object({
+  keys: z.array(z.lazy(() => AccessKeyInfoViewSchema()))
+});
+
+// Defines permissions for AccessKey 
+export const AccessKeyPermissionSchema = () => z.union([z.object({
+  FunctionCall: z.lazy(() => FunctionCallPermissionSchema())
+}), z.enum(["FullAccess"])]);
+
+//
+ // Describes the permission scope for an access key. Whether it is a function
+ // call or a full access key.
+ 
+export const AccessKeyPermissionViewSchema = () => z.union([z.enum(["FullAccess"]), z.object({
+  FunctionCall: z.object({
+  allowance: z.optional(z.union([z.union([z.string(), z.null()]), z.null()])),
+  methodNames: z.array(z.string()),
+  receiverId: z.string()
+})
+})]);
+
+// Describes access key permission scope and nonce. 
+export const AccessKeyViewSchema = () => z.object({
+  nonce: z.number(),
+  permission: z.lazy(() => AccessKeyPermissionViewSchema())
+});
+
+// The structure describes configuration for creation of new accounts. 
+export const AccountCreationConfigViewSchema = () => z.object({
+  minAllowedTopLevelAccountLength: z.number(),
+  registrarAccountId: z.lazy(() => AccountIdSchema())
+});
+
+//
+ // AccountData is a piece of global state that a validator signs and
+ // broadcasts to the network. It is essentially the data that a validator
+ // wants to share with the network. All the nodes in the network are
+ // collecting the account data broadcasted by the validators. Since the number
+ // of the validators is bounded and their identity is known (and the maximal
+ // size of allowed AccountData is bounded) the global state that is
+ // distributed in the form of AccountData is bounded as well. Find more
+ // information in the docs
+ // [here](https://github.com/near/nearcore/blob/560f7fc8f4b3106e0d5d46050688610b1f104ac6/chain/client/src/client.rs#L2232)
+ 
+export const AccountDataViewSchema = () => z.object({
+  accountKey: z.lazy(() => PublicKeySchema()),
+  peerId: z.lazy(() => PublicKeySchema()),
+  proxies: z.array(z.lazy(() => Tier1ProxyViewSchema())),
+  timestamp: z.string()
+});
+
+//
+ // NEAR Account Identifier. This is a unique, syntactically valid,
+ // human-readable account identifier on the NEAR network. [See the crate-level
+ // docs for information about validation.](index.html#account-id-rules) Also
+ // see [Error kind precedence](AccountId#error-kind-precedence). ## Examples
+ // ``` use near_account_id::AccountId; let alice: AccountId =
+ // "alice.near".parse().unwrap();
+ // assert!("ƒelicia.near".parse::<AccountId>().is_err()); // (ƒ is not f) ```
+ 
 export const AccountIdSchema = () => z.string();
 
 export const AccountIdValidityRulesVersionSchema = () => z.number();
 
-// Account info for validators
-export const AccountInfoSchema = () =>
-  z.object({
-    accountId: z.lazy(() => AccountIdSchema()),
-    amount: z.string(),
-    publicKey: z.lazy(() => PublicKeySchema()),
-  });
-
-// A view of the account
-export const AccountViewSchema = () =>
-  z.object({
-    amount: z.string(),
-    codeHash: z.lazy(() => CryptoHashSchema()),
-    globalContractAccountId: z.optional(
-      z.union([z.lazy(() => AccountIdSchema()), z.null()])
-    ),
-    globalContractHash: z.optional(
-      z.union([z.lazy(() => CryptoHashSchema()), z.null()])
-    ),
-    locked: z.string(),
-    storagePaidAt: z.optional(z.number()),
-    storageUsage: z.number(),
-  });
-
-// Account ID with its public key.
-export const AccountWithPublicKeySchema = () =>
-  z.object({
-    accountId: z.lazy(() => AccountIdSchema()),
-    publicKey: z.lazy(() => PublicKeySchema()),
-  });
-
-//
-// Describes the cost of creating a specific action, `Action`. Includes all
-// variants.
-
-export const ActionCreationConfigViewSchema = () =>
-  z.object({
-    addKeyCost: z.lazy(() => AccessKeyCreationConfigViewSchema()),
-    createAccountCost: z.lazy(() => FeeSchema()),
-    delegateCost: z.lazy(() => FeeSchema()),
-    deleteAccountCost: z.lazy(() => FeeSchema()),
-    deleteKeyCost: z.lazy(() => FeeSchema()),
-    deployContractCost: z.lazy(() => FeeSchema()),
-    deployContractCostPerByte: z.lazy(() => FeeSchema()),
-    functionCallCost: z.lazy(() => FeeSchema()),
-    functionCallCostPerByte: z.lazy(() => FeeSchema()),
-    stakeCost: z.lazy(() => FeeSchema()),
-    transferCost: z.lazy(() => FeeSchema()),
-  });
-
-// An error happened during Action execution
-export const ActionErrorSchema = () =>
-  z.object({
-    index: z.optional(z.union([z.union([z.number(), z.null()]), z.null()])),
-    kind: z.lazy(() => ActionErrorKindSchema()),
-  });
-
-export const ActionErrorKindSchema = () =>
-  z.union([
-    z.object({
-      AccountAlreadyExists: z.object({
-        accountId: z.lazy(() => AccountIdSchema()),
-      }),
-    }),
-    z.object({
-      AccountDoesNotExist: z.object({
-        accountId: z.lazy(() => AccountIdSchema()),
-      }),
-    }),
-    z.object({
-      CreateAccountOnlyByRegistrar: z.object({
-        accountId: z.lazy(() => AccountIdSchema()),
-        predecessorId: z.lazy(() => AccountIdSchema()),
-        registrarAccountId: z.lazy(() => AccountIdSchema()),
-      }),
-    }),
-    z.object({
-      CreateAccountNotAllowed: z.object({
-        accountId: z.lazy(() => AccountIdSchema()),
-        predecessorId: z.lazy(() => AccountIdSchema()),
-      }),
-    }),
-    z.object({
-      ActorNoPermission: z.object({
-        accountId: z.lazy(() => AccountIdSchema()),
-        actorId: z.lazy(() => AccountIdSchema()),
-      }),
-    }),
-    z.object({
-      DeleteKeyDoesNotExist: z.object({
-        accountId: z.lazy(() => AccountIdSchema()),
-        publicKey: z.lazy(() => PublicKeySchema()),
-      }),
-    }),
-    z.object({
-      AddKeyAlreadyExists: z.object({
-        accountId: z.lazy(() => AccountIdSchema()),
-        publicKey: z.lazy(() => PublicKeySchema()),
-      }),
-    }),
-    z.object({
-      DeleteAccountStaking: z.object({
-        accountId: z.lazy(() => AccountIdSchema()),
-      }),
-    }),
-    z.object({
-      LackBalanceForState: z.object({
-        accountId: z.lazy(() => AccountIdSchema()),
-        amount: z.string(),
-      }),
-    }),
-    z.object({
-      TriesToUnstake: z.object({
-        accountId: z.lazy(() => AccountIdSchema()),
-      }),
-    }),
-    z.object({
-      TriesToStake: z.object({
-        accountId: z.lazy(() => AccountIdSchema()),
-        balance: z.string(),
-        locked: z.string(),
-        stake: z.string(),
-      }),
-    }),
-    z.object({
-      InsufficientStake: z.object({
-        accountId: z.lazy(() => AccountIdSchema()),
-        minimumStake: z.string(),
-        stake: z.string(),
-      }),
-    }),
-    z.object({
-      FunctionCallError: z.lazy(() => FunctionCallErrorSchema()),
-    }),
-    z.object({
-      NewReceiptValidationError: z.lazy(() => ReceiptValidationErrorSchema()),
-    }),
-    z.object({
-      OnlyImplicitAccountCreationAllowed: z.object({
-        accountId: z.lazy(() => AccountIdSchema()),
-      }),
-    }),
-    z.object({
-      DeleteAccountWithLargeState: z.object({
-        accountId: z.lazy(() => AccountIdSchema()),
-      }),
-    }),
-    z.enum(['DelegateActionInvalidSignature']),
-    z.object({
-      DelegateActionSenderDoesNotMatchTxReceiver: z.object({
-        receiverId: z.lazy(() => AccountIdSchema()),
-        senderId: z.lazy(() => AccountIdSchema()),
-      }),
-    }),
-    z.enum(['DelegateActionExpired']),
-    z.object({
-      DelegateActionAccessKeyError: z.lazy(() => InvalidAccessKeyErrorSchema()),
-    }),
-    z.object({
-      DelegateActionInvalidNonce: z.object({
-        akNonce: z.number(),
-        delegateNonce: z.number(),
-      }),
-    }),
-    z.object({
-      DelegateActionNonceTooLarge: z.object({
-        delegateNonce: z.number(),
-        upperBound: z.number(),
-      }),
-    }),
-    z.object({
-      GlobalContractDoesNotExist: z.object({
-        identifier: z.lazy(() => GlobalContractIdentifierSchema()),
-      }),
-    }),
-  ]);
-
-export const ActionViewSchema = () =>
-  z.union([
-    z.enum(['CreateAccount']),
-    z.object({
-      DeployContract: z.object({
-        code: z.string(),
-      }),
-    }),
-    z.object({
-      FunctionCall: z.object({
-        args: z.lazy(() => FunctionArgsSchema()),
-        deposit: z.string(),
-        gas: z.lazy(() => NearGasSchema()),
-        methodName: z.string(),
-      }),
-    }),
-    z.object({
-      Transfer: z.object({
-        deposit: z.string(),
-      }),
-    }),
-    z.object({
-      Stake: z.object({
-        publicKey: z.lazy(() => PublicKeySchema()),
-        stake: z.string(),
-      }),
-    }),
-    z.object({
-      AddKey: z.object({
-        accessKey: z.lazy(() => AccessKeyViewSchema()),
-        publicKey: z.lazy(() => PublicKeySchema()),
-      }),
-    }),
-    z.object({
-      DeleteKey: z.object({
-        publicKey: z.lazy(() => PublicKeySchema()),
-      }),
-    }),
-    z.object({
-      DeleteAccount: z.object({
-        beneficiaryId: z.lazy(() => AccountIdSchema()),
-      }),
-    }),
-    z.object({
-      Delegate: z.object({
-        delegateAction: z.lazy(() => DelegateActionSchema()),
-        signature: z.lazy(() => SignatureSchema()),
-      }),
-    }),
-    z.object({
-      DeployGlobalContract: z.object({
-        code: z.string(),
-      }),
-    }),
-    z.object({
-      DeployGlobalContractByAccountId: z.object({
-        code: z.string(),
-      }),
-    }),
-    z.object({
-      UseGlobalContract: z.object({
-        codeHash: z.lazy(() => CryptoHashSchema()),
-      }),
-    }),
-    z.object({
-      UseGlobalContractByAccountId: z.object({
-        accountId: z.lazy(() => AccountIdSchema()),
-      }),
-    }),
-  ]);
-
-// Describes the error for validating a list of actions.
-export const ActionsValidationErrorSchema = () =>
-  z.union([
-    z.enum(['DeleteActionMustBeFinal']),
-    z.object({
-      TotalPrepaidGasExceeded: z.object({
-        limit: z.lazy(() => NearGasSchema()),
-        totalPrepaidGas: z.lazy(() => NearGasSchema()),
-      }),
-    }),
-    z.object({
-      TotalNumberOfActionsExceeded: z.object({
-        limit: z.number(),
-        totalNumberOfActions: z.number(),
-      }),
-    }),
-    z.object({
-      AddKeyMethodNamesNumberOfBytesExceeded: z.object({
-        limit: z.number(),
-        totalNumberOfBytes: z.number(),
-      }),
-    }),
-    z.object({
-      AddKeyMethodNameLengthExceeded: z.object({
-        length: z.number(),
-        limit: z.number(),
-      }),
-    }),
-    z.enum(['IntegerOverflow']),
-    z.object({
-      InvalidAccountId: z.object({
-        accountId: z.string(),
-      }),
-    }),
-    z.object({
-      ContractSizeExceeded: z.object({
-        limit: z.number(),
-        size: z.number(),
-      }),
-    }),
-    z.object({
-      FunctionCallMethodNameLengthExceeded: z.object({
-        length: z.number(),
-        limit: z.number(),
-      }),
-    }),
-    z.object({
-      FunctionCallArgumentsLengthExceeded: z.object({
-        length: z.number(),
-        limit: z.number(),
-      }),
-    }),
-    z.object({
-      UnsuitableStakingKey: z.object({
-        publicKey: z.lazy(() => PublicKeySchema()),
-      }),
-    }),
-    z.enum(['FunctionCallZeroAttachedGas']),
-    z.enum(['DelegateActionMustBeOnlyOne']),
-    z.object({
-      UnsupportedProtocolFeature: z.object({
-        protocolFeature: z.string(),
-        version: z.number(),
-      }),
-    }),
-  ]);
-
-// An action that adds key with public key associated
-export const AddKeyActionSchema = () =>
-  z.object({
-    accessKey: z.lazy(() => AccessKeySchema()),
-    publicKey: z.lazy(() => PublicKeySchema()),
-  });
-
-//
-// `BandwidthRequest` describes the size of receipts that a shard would like
-// to send to another shard. When a shard wants to send a lot of receipts to
-// another shard, it needs to create a request and wait for a bandwidth grant
-// from the bandwidth scheduler.
-
-export const BandwidthRequestSchema = () =>
-  z.object({
-    requestedValuesBitmap: z.lazy(() => BandwidthRequestBitmapSchema()),
-    toShard: z.number(),
-  });
-
-//
-// Bitmap which describes which values from the predefined list are being
-// requested. The nth bit is set to 1 when the nth value from the list is
-// being requested.
-
-export const BandwidthRequestBitmapSchema = () =>
-  z.object({
-    data: z.array(z.number()),
-  });
-
-//
-// A list of shard's bandwidth requests. Describes how much the shard would
-// like to send to other shards.
-
-export const BandwidthRequestsSchema = () =>
-  z.object({
-    V1: z.lazy(() => BandwidthRequestsV1Schema()),
-  });
-
-// Version 1 of [`BandwidthRequest`].
-export const BandwidthRequestsV1Schema = () =>
-  z.object({
-    requests: z.array(z.lazy(() => BandwidthRequestSchema())),
-  });
-
-//
-// A part of a state for the current head of a light client. More info
-// [here](https://nomicon.io/ChainSpec/LightClient).
-
-export const BlockHeaderInnerLiteViewSchema = () =>
-  z.object({
-    blockMerkleRoot: z.lazy(() => CryptoHashSchema()),
-    epochId: z.lazy(() => CryptoHashSchema()),
-    height: z.number(),
-    nextBpHash: z.lazy(() => CryptoHashSchema()),
-    nextEpochId: z.lazy(() => CryptoHashSchema()),
-    outcomeRoot: z.lazy(() => CryptoHashSchema()),
-    prevStateRoot: z.lazy(() => CryptoHashSchema()),
-    timestamp: z.number(),
-    timestampNanosec: z.string(),
-  });
-
-// Contains main info about the block.
-export const BlockHeaderViewSchema = () =>
-  z.object({
-    approvals: z.array(z.union([z.lazy(() => SignatureSchema()), z.null()])),
-    blockBodyHash: z.optional(
-      z.union([z.lazy(() => CryptoHashSchema()), z.null()])
-    ),
-    blockMerkleRoot: z.lazy(() => CryptoHashSchema()),
-    blockOrdinal: z.optional(
-      z.union([z.union([z.number(), z.null()]), z.null()])
-    ),
-    challengesResult: z.array(z.lazy(() => SlashedValidatorSchema())),
-    challengesRoot: z.lazy(() => CryptoHashSchema()),
-    chunkEndorsements: z.optional(
-      z.union([z.union([z.array(z.array(z.number())), z.null()]), z.null()])
-    ),
-    chunkHeadersRoot: z.lazy(() => CryptoHashSchema()),
-    chunkMask: z.array(z.boolean()),
-    chunkReceiptsRoot: z.lazy(() => CryptoHashSchema()),
-    chunkTxRoot: z.lazy(() => CryptoHashSchema()),
-    chunksIncluded: z.number(),
-    epochId: z.lazy(() => CryptoHashSchema()),
-    epochSyncDataHash: z.optional(
-      z.union([z.lazy(() => CryptoHashSchema()), z.null()])
-    ),
-    gasPrice: z.string(),
-    hash: z.lazy(() => CryptoHashSchema()),
-    height: z.number(),
-    lastDsFinalBlock: z.lazy(() => CryptoHashSchema()),
-    lastFinalBlock: z.lazy(() => CryptoHashSchema()),
-    latestProtocolVersion: z.number(),
-    nextBpHash: z.lazy(() => CryptoHashSchema()),
-    nextEpochId: z.lazy(() => CryptoHashSchema()),
-    outcomeRoot: z.lazy(() => CryptoHashSchema()),
-    prevHash: z.lazy(() => CryptoHashSchema()),
-    prevHeight: z.optional(
-      z.union([z.union([z.number(), z.null()]), z.null()])
-    ),
-    prevStateRoot: z.lazy(() => CryptoHashSchema()),
-    randomValue: z.lazy(() => CryptoHashSchema()),
-    rentPaid: z.string(),
-    signature: z.lazy(() => SignatureSchema()),
-    timestamp: z.number(),
-    timestampNanosec: z.string(),
-    totalSupply: z.string(),
-    validatorProposals: z.array(z.lazy(() => ValidatorStakeViewSchema())),
-    validatorReward: z.string(),
-  });
-
-export const BlockIdSchema = () =>
-  z.union([z.number(), z.lazy(() => CryptoHashSchema())]);
-
-// Height and hash of a block
-export const BlockStatusViewSchema = () =>
-  z.object({
-    hash: z.lazy(() => CryptoHashSchema()),
-    height: z.number(),
-  });
-
-// A result returned by contract method
-export const CallResultSchema = () =>
-  z.object({
-    logs: z.array(z.string()),
-    result: z.array(z.number()),
-  });
-
-//
-// Status of the
-// [catchup](https://near.github.io/nearcore/architecture/how/sync.html#catchup)
-// process
-
-export const CatchupStatusViewSchema = () =>
-  z.object({
-    blocksToCatchup: z.array(z.lazy(() => BlockStatusViewSchema())),
-    shardSyncStatus: z.record(z.string(), z.unknown()),
-    syncBlockHash: z.lazy(() => CryptoHashSchema()),
-    syncBlockHeight: z.number(),
-  });
-
-//
-// Config for the Chunk Distribution Network feature. This allows nodes to
-// push and pull chunks from a central stream. The two benefits of this
-// approach are: (1) less request/response traffic on the peer-to-peer network
-// and (2) lower latency for RPC nodes indexing the chain.
-
-export const ChunkDistributionNetworkConfigSchema = () =>
-  z.object({
-    enabled: z.boolean(),
-    uris: z.lazy(() => ChunkDistributionUrisSchema()),
-  });
-
-// URIs for the Chunk Distribution Network feature.
-export const ChunkDistributionUrisSchema = () =>
-  z.object({
-    get: z.string(),
-    set: z.string(),
-  });
-
-// Contains main info about the chunk.
-export const ChunkHeaderViewSchema = () =>
-  z.object({
-    balanceBurnt: z.string(),
-    bandwidthRequests: z.optional(
-      z.union([z.lazy(() => BandwidthRequestsSchema()), z.null()])
-    ),
-    chunkHash: z.lazy(() => CryptoHashSchema()),
-    congestionInfo: z.optional(
-      z.union([z.lazy(() => CongestionInfoViewSchema()), z.null()])
-    ),
-    encodedLength: z.number(),
-    encodedMerkleRoot: z.lazy(() => CryptoHashSchema()),
-    gasLimit: z.lazy(() => NearGasSchema()),
-    gasUsed: z.lazy(() => NearGasSchema()),
-    heightCreated: z.number(),
-    heightIncluded: z.number(),
-    outcomeRoot: z.lazy(() => CryptoHashSchema()),
-    outgoingReceiptsRoot: z.lazy(() => CryptoHashSchema()),
-    prevBlockHash: z.lazy(() => CryptoHashSchema()),
-    prevStateRoot: z.lazy(() => CryptoHashSchema()),
-    rentPaid: z.string(),
-    shardId: z.lazy(() => ShardIdSchema()),
-    signature: z.lazy(() => SignatureSchema()),
-    txRoot: z.lazy(() => CryptoHashSchema()),
-    validatorProposals: z.array(z.lazy(() => ValidatorStakeViewSchema())),
-    validatorReward: z.string(),
-  });
-
-export const CompilationErrorSchema = () =>
-  z.union([
-    z.object({
-      CodeDoesNotExist: z.object({
-        accountId: z.lazy(() => AccountIdSchema()),
-      }),
-    }),
-    z.object({
-      PrepareError: z.lazy(() => PrepareErrorSchema()),
-    }),
-    z.object({
-      WasmerCompileError: z.object({
-        msg: z.string(),
-      }),
-    }),
-  ]);
-
-//
-// The configuration for congestion control. More info about congestion
-// [here](https://near.github.io/nearcore/architecture/how/receipt-congestion.html?highlight=congestion#receipt-congestion)
-
-export const CongestionControlConfigViewSchema = () =>
-  z.object({
-    allowedShardOutgoingGas: z.lazy(() => NearGasSchema()),
-    maxCongestionIncomingGas: z.lazy(() => NearGasSchema()),
-    maxCongestionMemoryConsumption: z.number(),
-    maxCongestionMissedChunks: z.number(),
-    maxCongestionOutgoingGas: z.lazy(() => NearGasSchema()),
-    maxOutgoingGas: z.lazy(() => NearGasSchema()),
-    maxTxGas: z.lazy(() => NearGasSchema()),
-    minOutgoingGas: z.lazy(() => NearGasSchema()),
-    minTxGas: z.lazy(() => NearGasSchema()),
-    outgoingReceiptsBigSizeLimit: z.number(),
-    outgoingReceiptsUsualSizeLimit: z.number(),
-    rejectTxCongestionThreshold: z.number(),
-  });
-
-//
-// Stores the congestion level of a shard. More info about congestion
-// [here](https://near.github.io/nearcore/architecture/how/receipt-congestion.html?highlight=congestion#receipt-congestion)
-
-export const CongestionInfoViewSchema = () =>
-  z.object({
-    allowedShard: z.number(),
-    bufferedReceiptsGas: z.string(),
-    delayedReceiptsGas: z.string(),
-    receiptBytes: z.number(),
-  });
-
-// A view of the contract code.
-export const ContractCodeViewSchema = () =>
-  z.object({
-    codeBase64: z.string(),
-    hash: z.lazy(() => CryptoHashSchema()),
-  });
-
-//
-// Shows gas profile. More info
-// [here](https://near.github.io/nearcore/architecture/gas/gas_profile.html?highlight=WASM_HOST_COST#example-transaction-gas-profile).
-
-export const CostGasUsedSchema = () =>
-  z.object({
-    cost: z.string(),
-    costCategory: z.string(),
-    gasUsed: z.string(),
-  });
-
-// Create account action
-export const CreateAccountActionSchema = () =>
-  z.record(z.string(), z.unknown());
+// Account info for validators 
+export const AccountInfoSchema = () => z.object({
+  accountId: z.lazy(() => AccountIdSchema()),
+  amount: z.string(),
+  publicKey: z.lazy(() => PublicKeySchema())
+});
+
+// A view of the account 
+export const AccountViewSchema = () => z.object({
+  amount: z.string(),
+  codeHash: z.lazy(() => CryptoHashSchema()),
+  globalContractAccountId: z.optional(z.union([z.lazy(() => AccountIdSchema()), z.null()])),
+  globalContractHash: z.optional(z.union([z.lazy(() => CryptoHashSchema()), z.null()])),
+  locked: z.string(),
+  storagePaidAt: z.optional(z.number()),
+  storageUsage: z.number()
+});
+
+// Account ID with its public key. 
+export const AccountWithPublicKeySchema = () => z.object({
+  accountId: z.lazy(() => AccountIdSchema()),
+  publicKey: z.lazy(() => PublicKeySchema())
+});
+
+//
+ // Describes the cost of creating a specific action, `Action`. Includes all
+ // variants.
+ 
+export const ActionCreationConfigViewSchema = () => z.object({
+  addKeyCost: z.lazy(() => AccessKeyCreationConfigViewSchema()),
+  createAccountCost: z.lazy(() => FeeSchema()),
+  delegateCost: z.lazy(() => FeeSchema()),
+  deleteAccountCost: z.lazy(() => FeeSchema()),
+  deleteKeyCost: z.lazy(() => FeeSchema()),
+  deployContractCost: z.lazy(() => FeeSchema()),
+  deployContractCostPerByte: z.lazy(() => FeeSchema()),
+  functionCallCost: z.lazy(() => FeeSchema()),
+  functionCallCostPerByte: z.lazy(() => FeeSchema()),
+  stakeCost: z.lazy(() => FeeSchema()),
+  transferCost: z.lazy(() => FeeSchema())
+});
+
+// An error happened during Action execution 
+export const ActionErrorSchema = () => z.object({
+  index: z.optional(z.union([z.union([z.number(), z.null()]), z.null()])),
+  kind: z.lazy(() => ActionErrorKindSchema())
+});
+
+export const ActionErrorKindSchema = () => z.union([z.object({
+  AccountAlreadyExists: z.object({
+  accountId: z.lazy(() => AccountIdSchema())
+})
+}), z.object({
+  AccountDoesNotExist: z.object({
+  accountId: z.lazy(() => AccountIdSchema())
+})
+}), z.object({
+  CreateAccountOnlyByRegistrar: z.object({
+  accountId: z.lazy(() => AccountIdSchema()),
+  predecessorId: z.lazy(() => AccountIdSchema()),
+  registrarAccountId: z.lazy(() => AccountIdSchema())
+})
+}), z.object({
+  CreateAccountNotAllowed: z.object({
+  accountId: z.lazy(() => AccountIdSchema()),
+  predecessorId: z.lazy(() => AccountIdSchema())
+})
+}), z.object({
+  ActorNoPermission: z.object({
+  accountId: z.lazy(() => AccountIdSchema()),
+  actorId: z.lazy(() => AccountIdSchema())
+})
+}), z.object({
+  DeleteKeyDoesNotExist: z.object({
+  accountId: z.lazy(() => AccountIdSchema()),
+  publicKey: z.lazy(() => PublicKeySchema())
+})
+}), z.object({
+  AddKeyAlreadyExists: z.object({
+  accountId: z.lazy(() => AccountIdSchema()),
+  publicKey: z.lazy(() => PublicKeySchema())
+})
+}), z.object({
+  DeleteAccountStaking: z.object({
+  accountId: z.lazy(() => AccountIdSchema())
+})
+}), z.object({
+  LackBalanceForState: z.object({
+  accountId: z.lazy(() => AccountIdSchema()),
+  amount: z.string()
+})
+}), z.object({
+  TriesToUnstake: z.object({
+  accountId: z.lazy(() => AccountIdSchema())
+})
+}), z.object({
+  TriesToStake: z.object({
+  accountId: z.lazy(() => AccountIdSchema()),
+  balance: z.string(),
+  locked: z.string(),
+  stake: z.string()
+})
+}), z.object({
+  InsufficientStake: z.object({
+  accountId: z.lazy(() => AccountIdSchema()),
+  minimumStake: z.string(),
+  stake: z.string()
+})
+}), z.object({
+  FunctionCallError: z.lazy(() => FunctionCallErrorSchema())
+}), z.object({
+  NewReceiptValidationError: z.lazy(() => ReceiptValidationErrorSchema())
+}), z.object({
+  OnlyImplicitAccountCreationAllowed: z.object({
+  accountId: z.lazy(() => AccountIdSchema())
+})
+}), z.object({
+  DeleteAccountWithLargeState: z.object({
+  accountId: z.lazy(() => AccountIdSchema())
+})
+}), z.enum(["DelegateActionInvalidSignature"]), z.object({
+  DelegateActionSenderDoesNotMatchTxReceiver: z.object({
+  receiverId: z.lazy(() => AccountIdSchema()),
+  senderId: z.lazy(() => AccountIdSchema())
+})
+}), z.enum(["DelegateActionExpired"]), z.object({
+  DelegateActionAccessKeyError: z.lazy(() => InvalidAccessKeyErrorSchema())
+}), z.object({
+  DelegateActionInvalidNonce: z.object({
+  akNonce: z.number(),
+  delegateNonce: z.number()
+})
+}), z.object({
+  DelegateActionNonceTooLarge: z.object({
+  delegateNonce: z.number(),
+  upperBound: z.number()
+})
+}), z.object({
+  GlobalContractDoesNotExist: z.object({
+  identifier: z.lazy(() => GlobalContractIdentifierSchema())
+})
+})]);
+
+export const ActionViewSchema = () => z.union([z.enum(["CreateAccount"]), z.object({
+  DeployContract: z.object({
+  code: z.string()
+})
+}), z.object({
+  FunctionCall: z.object({
+  args: z.lazy(() => FunctionArgsSchema()),
+  deposit: z.string(),
+  gas: z.lazy(() => NearGasSchema()),
+  methodName: z.string()
+})
+}), z.object({
+  Transfer: z.object({
+  deposit: z.string()
+})
+}), z.object({
+  Stake: z.object({
+  publicKey: z.lazy(() => PublicKeySchema()),
+  stake: z.string()
+})
+}), z.object({
+  AddKey: z.object({
+  accessKey: z.lazy(() => AccessKeyViewSchema()),
+  publicKey: z.lazy(() => PublicKeySchema())
+})
+}), z.object({
+  DeleteKey: z.object({
+  publicKey: z.lazy(() => PublicKeySchema())
+})
+}), z.object({
+  DeleteAccount: z.object({
+  beneficiaryId: z.lazy(() => AccountIdSchema())
+})
+}), z.object({
+  Delegate: z.object({
+  delegateAction: z.lazy(() => DelegateActionSchema()),
+  signature: z.lazy(() => SignatureSchema())
+})
+}), z.object({
+  DeployGlobalContract: z.object({
+  code: z.string()
+})
+}), z.object({
+  DeployGlobalContractByAccountId: z.object({
+  code: z.string()
+})
+}), z.object({
+  UseGlobalContract: z.object({
+  codeHash: z.lazy(() => CryptoHashSchema())
+})
+}), z.object({
+  UseGlobalContractByAccountId: z.object({
+  accountId: z.lazy(() => AccountIdSchema())
+})
+})]);
+
+// Describes the error for validating a list of actions. 
+export const ActionsValidationErrorSchema = () => z.union([z.enum(["DeleteActionMustBeFinal"]), z.object({
+  TotalPrepaidGasExceeded: z.object({
+  limit: z.lazy(() => NearGasSchema()),
+  totalPrepaidGas: z.lazy(() => NearGasSchema())
+})
+}), z.object({
+  TotalNumberOfActionsExceeded: z.object({
+  limit: z.number(),
+  totalNumberOfActions: z.number()
+})
+}), z.object({
+  AddKeyMethodNamesNumberOfBytesExceeded: z.object({
+  limit: z.number(),
+  totalNumberOfBytes: z.number()
+})
+}), z.object({
+  AddKeyMethodNameLengthExceeded: z.object({
+  length: z.number(),
+  limit: z.number()
+})
+}), z.enum(["IntegerOverflow"]), z.object({
+  InvalidAccountId: z.object({
+  accountId: z.string()
+})
+}), z.object({
+  ContractSizeExceeded: z.object({
+  limit: z.number(),
+  size: z.number()
+})
+}), z.object({
+  FunctionCallMethodNameLengthExceeded: z.object({
+  length: z.number(),
+  limit: z.number()
+})
+}), z.object({
+  FunctionCallArgumentsLengthExceeded: z.object({
+  length: z.number(),
+  limit: z.number()
+})
+}), z.object({
+  UnsuitableStakingKey: z.object({
+  publicKey: z.lazy(() => PublicKeySchema())
+})
+}), z.enum(["FunctionCallZeroAttachedGas"]), z.enum(["DelegateActionMustBeOnlyOne"]), z.object({
+  UnsupportedProtocolFeature: z.object({
+  protocolFeature: z.string(),
+  version: z.number()
+})
+})]);
+
+// An action that adds key with public key associated 
+export const AddKeyActionSchema = () => z.object({
+  accessKey: z.lazy(() => AccessKeySchema()),
+  publicKey: z.lazy(() => PublicKeySchema())
+});
+
+//
+ // `BandwidthRequest` describes the size of receipts that a shard would like
+ // to send to another shard. When a shard wants to send a lot of receipts to
+ // another shard, it needs to create a request and wait for a bandwidth grant
+ // from the bandwidth scheduler.
+ 
+export const BandwidthRequestSchema = () => z.object({
+  requestedValuesBitmap: z.lazy(() => BandwidthRequestBitmapSchema()),
+  toShard: z.number()
+});
+
+//
+ // Bitmap which describes which values from the predefined list are being
+ // requested. The nth bit is set to 1 when the nth value from the list is
+ // being requested.
+ 
+export const BandwidthRequestBitmapSchema = () => z.object({
+  data: z.array(z.number())
+});
+
+//
+ // A list of shard's bandwidth requests. Describes how much the shard would
+ // like to send to other shards.
+ 
+export const BandwidthRequestsSchema = () => z.object({
+  V1: z.lazy(() => BandwidthRequestsV1Schema())
+});
+
+// Version 1 of [`BandwidthRequest`]. 
+export const BandwidthRequestsV1Schema = () => z.object({
+  requests: z.array(z.lazy(() => BandwidthRequestSchema()))
+});
+
+//
+ // A part of a state for the current head of a light client. More info
+ // [here](https://nomicon.io/ChainSpec/LightClient).
+ 
+export const BlockHeaderInnerLiteViewSchema = () => z.object({
+  blockMerkleRoot: z.lazy(() => CryptoHashSchema()),
+  epochId: z.lazy(() => CryptoHashSchema()),
+  height: z.number(),
+  nextBpHash: z.lazy(() => CryptoHashSchema()),
+  nextEpochId: z.lazy(() => CryptoHashSchema()),
+  outcomeRoot: z.lazy(() => CryptoHashSchema()),
+  prevStateRoot: z.lazy(() => CryptoHashSchema()),
+  timestamp: z.number(),
+  timestampNanosec: z.string()
+});
+
+// Contains main info about the block. 
+export const BlockHeaderViewSchema = () => z.object({
+  approvals: z.array(z.union([z.lazy(() => SignatureSchema()), z.null()])),
+  blockBodyHash: z.optional(z.union([z.lazy(() => CryptoHashSchema()), z.null()])),
+  blockMerkleRoot: z.lazy(() => CryptoHashSchema()),
+  blockOrdinal: z.optional(z.union([z.union([z.number(), z.null()]), z.null()])),
+  challengesResult: z.array(z.lazy(() => SlashedValidatorSchema())),
+  challengesRoot: z.lazy(() => CryptoHashSchema()),
+  chunkEndorsements: z.optional(z.union([z.union([z.array(z.array(z.number())), z.null()]), z.null()])),
+  chunkHeadersRoot: z.lazy(() => CryptoHashSchema()),
+  chunkMask: z.array(z.boolean()),
+  chunkReceiptsRoot: z.lazy(() => CryptoHashSchema()),
+  chunkTxRoot: z.lazy(() => CryptoHashSchema()),
+  chunksIncluded: z.number(),
+  epochId: z.lazy(() => CryptoHashSchema()),
+  epochSyncDataHash: z.optional(z.union([z.lazy(() => CryptoHashSchema()), z.null()])),
+  gasPrice: z.string(),
+  hash: z.lazy(() => CryptoHashSchema()),
+  height: z.number(),
+  lastDsFinalBlock: z.lazy(() => CryptoHashSchema()),
+  lastFinalBlock: z.lazy(() => CryptoHashSchema()),
+  latestProtocolVersion: z.number(),
+  nextBpHash: z.lazy(() => CryptoHashSchema()),
+  nextEpochId: z.lazy(() => CryptoHashSchema()),
+  outcomeRoot: z.lazy(() => CryptoHashSchema()),
+  prevHash: z.lazy(() => CryptoHashSchema()),
+  prevHeight: z.optional(z.union([z.union([z.number(), z.null()]), z.null()])),
+  prevStateRoot: z.lazy(() => CryptoHashSchema()),
+  randomValue: z.lazy(() => CryptoHashSchema()),
+  rentPaid: z.string(),
+  signature: z.lazy(() => SignatureSchema()),
+  timestamp: z.number(),
+  timestampNanosec: z.string(),
+  totalSupply: z.string(),
+  validatorProposals: z.array(z.lazy(() => ValidatorStakeViewSchema())),
+  validatorReward: z.string()
+});
+
+export const BlockIdSchema = () => z.union([z.number(), z.lazy(() => CryptoHashSchema())]);
+
+// Height and hash of a block 
+export const BlockStatusViewSchema = () => z.object({
+  hash: z.lazy(() => CryptoHashSchema()),
+  height: z.number()
+});
+
+// A result returned by contract method 
+export const CallResultSchema = () => z.object({
+  logs: z.array(z.string()),
+  result: z.array(z.number())
+});
+
+//
+ // Status of the
+ // [catchup](https://near.github.io/nearcore/architecture/how/sync.html#catchup)
+ // process
+ 
+export const CatchupStatusViewSchema = () => z.object({
+  blocksToCatchup: z.array(z.lazy(() => BlockStatusViewSchema())),
+  shardSyncStatus: z.record(z.string(), z.unknown()),
+  syncBlockHash: z.lazy(() => CryptoHashSchema()),
+  syncBlockHeight: z.number()
+});
+
+//
+ // Config for the Chunk Distribution Network feature. This allows nodes to
+ // push and pull chunks from a central stream. The two benefits of this
+ // approach are: (1) less request/response traffic on the peer-to-peer network
+ // and (2) lower latency for RPC nodes indexing the chain.
+ 
+export const ChunkDistributionNetworkConfigSchema = () => z.object({
+  enabled: z.boolean(),
+  uris: z.lazy(() => ChunkDistributionUrisSchema())
+});
+
+// URIs for the Chunk Distribution Network feature. 
+export const ChunkDistributionUrisSchema = () => z.object({
+  get: z.string(),
+  set: z.string()
+});
+
+// Contains main info about the chunk. 
+export const ChunkHeaderViewSchema = () => z.object({
+  balanceBurnt: z.string(),
+  bandwidthRequests: z.optional(z.union([z.lazy(() => BandwidthRequestsSchema()), z.null()])),
+  chunkHash: z.lazy(() => CryptoHashSchema()),
+  congestionInfo: z.optional(z.union([z.lazy(() => CongestionInfoViewSchema()), z.null()])),
+  encodedLength: z.number(),
+  encodedMerkleRoot: z.lazy(() => CryptoHashSchema()),
+  gasLimit: z.lazy(() => NearGasSchema()),
+  gasUsed: z.lazy(() => NearGasSchema()),
+  heightCreated: z.number(),
+  heightIncluded: z.number(),
+  outcomeRoot: z.lazy(() => CryptoHashSchema()),
+  outgoingReceiptsRoot: z.lazy(() => CryptoHashSchema()),
+  prevBlockHash: z.lazy(() => CryptoHashSchema()),
+  prevStateRoot: z.lazy(() => CryptoHashSchema()),
+  rentPaid: z.string(),
+  shardId: z.lazy(() => ShardIdSchema()),
+  signature: z.lazy(() => SignatureSchema()),
+  txRoot: z.lazy(() => CryptoHashSchema()),
+  validatorProposals: z.array(z.lazy(() => ValidatorStakeViewSchema())),
+  validatorReward: z.string()
+});
+
+export const CompilationErrorSchema = () => z.union([z.object({
+  CodeDoesNotExist: z.object({
+  accountId: z.lazy(() => AccountIdSchema())
+})
+}), z.object({
+  PrepareError: z.lazy(() => PrepareErrorSchema())
+}), z.object({
+  WasmerCompileError: z.object({
+  msg: z.string()
+})
+})]);
+
+//
+ // The configuration for congestion control. More info about congestion
+ // [here](https://near.github.io/nearcore/architecture/how/receipt-congestion.html?highlight=congestion#receipt-congestion)
+ 
+export const CongestionControlConfigViewSchema = () => z.object({
+  allowedShardOutgoingGas: z.lazy(() => NearGasSchema()),
+  maxCongestionIncomingGas: z.lazy(() => NearGasSchema()),
+  maxCongestionMemoryConsumption: z.number(),
+  maxCongestionMissedChunks: z.number(),
+  maxCongestionOutgoingGas: z.lazy(() => NearGasSchema()),
+  maxOutgoingGas: z.lazy(() => NearGasSchema()),
+  maxTxGas: z.lazy(() => NearGasSchema()),
+  minOutgoingGas: z.lazy(() => NearGasSchema()),
+  minTxGas: z.lazy(() => NearGasSchema()),
+  outgoingReceiptsBigSizeLimit: z.number(),
+  outgoingReceiptsUsualSizeLimit: z.number(),
+  rejectTxCongestionThreshold: z.number()
+});
+
+//
+ // Stores the congestion level of a shard. More info about congestion
+ // [here](https://near.github.io/nearcore/architecture/how/receipt-congestion.html?highlight=congestion#receipt-congestion)
+ 
+export const CongestionInfoViewSchema = () => z.object({
+  allowedShard: z.number(),
+  bufferedReceiptsGas: z.string(),
+  delayedReceiptsGas: z.string(),
+  receiptBytes: z.number()
+});
+
+// A view of the contract code. 
+export const ContractCodeViewSchema = () => z.object({
+  codeBase64: z.string(),
+  hash: z.lazy(() => CryptoHashSchema())
+});
+
+//
+ // Shows gas profile. More info
+ // [here](https://near.github.io/nearcore/architecture/gas/gas_profile.html?highlight=WASM_HOST_COST#example-transaction-gas-profile).
+ 
+export const CostGasUsedSchema = () => z.object({
+  cost: z.string(),
+  costCategory: z.string(),
+  gasUsed: z.string()
+});
+
+// Create account action 
+export const CreateAccountActionSchema = () => z.record(z.string(), z.unknown());
 
 export const CryptoHashSchema = () => z.string();
 
-// Describes information about the current epoch validator
-export const CurrentEpochValidatorInfoSchema = () =>
-  z.object({
-    accountId: z.lazy(() => AccountIdSchema()),
-    isSlashed: z.boolean(),
-    numExpectedBlocks: z.number(),
-    numExpectedChunks: z.optional(z.number()),
-    numExpectedChunksPerShard: z.optional(z.array(z.number())),
-    numExpectedEndorsements: z.optional(z.number()),
-    numExpectedEndorsementsPerShard: z.optional(z.array(z.number())),
-    numProducedBlocks: z.number(),
-    numProducedChunks: z.optional(z.number()),
-    numProducedChunksPerShard: z.optional(z.array(z.number())),
-    numProducedEndorsements: z.optional(z.number()),
-    numProducedEndorsementsPerShard: z.optional(z.array(z.number())),
-    publicKey: z.lazy(() => PublicKeySchema()),
-    shards: z.array(z.lazy(() => ShardIdSchema())),
-    shardsEndorsed: z.optional(z.array(z.lazy(() => ShardIdSchema()))),
-    stake: z.string(),
-  });
-
-// The fees settings for a data receipt creation
-export const DataReceiptCreationConfigViewSchema = () =>
-  z.object({
-    baseCost: z.lazy(() => FeeSchema()),
-    costPerByte: z.lazy(() => FeeSchema()),
-  });
-
-export const DataReceiverViewSchema = () =>
-  z.object({
-    dataId: z.lazy(() => CryptoHashSchema()),
-    receiverId: z.lazy(() => AccountIdSchema()),
-  });
-
-// This action allows to execute the inner actions behalf of the defined sender.
-export const DelegateActionSchema = () =>
-  z.object({
-    actions: z.array(z.lazy(() => NonDelegateActionSchema())),
-    maxBlockHeight: z.number(),
-    nonce: z.number(),
-    publicKey: z.lazy(() => PublicKeySchema()),
-    receiverId: z.lazy(() => AccountIdSchema()),
-    senderId: z.lazy(() => AccountIdSchema()),
-  });
-
-export const DeleteAccountActionSchema = () =>
-  z.object({
-    beneficiaryId: z.lazy(() => AccountIdSchema()),
-  });
-
-export const DeleteKeyActionSchema = () =>
-  z.object({
-    publicKey: z.lazy(() => PublicKeySchema()),
-  });
-
-// Deploy contract action
-export const DeployContractActionSchema = () =>
-  z.object({
-    code: z.string(),
-  });
-
-// Deploy global contract action
-export const DeployGlobalContractActionSchema = () =>
-  z.object({
-    code: z.string(),
-    deployMode: z.lazy(() => GlobalContractDeployModeSchema()),
-  });
-
-export const DetailedDebugStatusSchema = () =>
-  z.object({
-    blockProductionDelayMillis: z.number(),
-    catchupStatus: z.array(z.lazy(() => CatchupStatusViewSchema())),
-    currentHeadStatus: z.lazy(() => BlockStatusViewSchema()),
-    currentHeaderHeadStatus: z.lazy(() => BlockStatusViewSchema()),
-    networkInfo: z.lazy(() => NetworkInfoViewSchema()),
-    syncStatus: z.string(),
-  });
-
-export const DirectionSchema = () => z.enum(['Left', 'Right']);
-
-// Configures how to dump state to external storage.
-export const DumpConfigSchema = () =>
-  z.object({
-    credentialsFile: z.optional(
-      z.union([z.union([z.string(), z.null()]), z.null()])
-    ),
-    iterationDelay: z.optional(
-      z.union([z.lazy(() => DurationAsStdSchemaProviderSchema()), z.null()])
-    ),
-    location: z.lazy(() => ExternalStorageLocationSchema()),
-    restartDumpForShards: z.optional(
-      z.union([
-        z.union([z.array(z.lazy(() => ShardIdSchema())), z.null()]),
-        z.null(),
-      ])
-    ),
-  });
-
-export const DurationAsStdSchemaProviderSchema = () =>
-  z.object({
-    nanos: z.number(),
-    secs: z.number(),
-  });
-
-//
-// Epoch identifier -- wrapped hash, to make it easier to distinguish. EpochId
-// of epoch T is the hash of last block in T-2 EpochId of first two epochs is
-// 0
-
+// Describes information about the current epoch validator 
+export const CurrentEpochValidatorInfoSchema = () => z.object({
+  accountId: z.lazy(() => AccountIdSchema()),
+  isSlashed: z.boolean(),
+  numExpectedBlocks: z.number(),
+  numExpectedChunks: z.optional(z.number()),
+  numExpectedChunksPerShard: z.optional(z.array(z.number())),
+  numExpectedEndorsements: z.optional(z.number()),
+  numExpectedEndorsementsPerShard: z.optional(z.array(z.number())),
+  numProducedBlocks: z.number(),
+  numProducedChunks: z.optional(z.number()),
+  numProducedChunksPerShard: z.optional(z.array(z.number())),
+  numProducedEndorsements: z.optional(z.number()),
+  numProducedEndorsementsPerShard: z.optional(z.array(z.number())),
+  publicKey: z.lazy(() => PublicKeySchema()),
+  shards: z.array(z.lazy(() => ShardIdSchema())),
+  shardsEndorsed: z.optional(z.array(z.lazy(() => ShardIdSchema()))),
+  stake: z.string()
+});
+
+// The fees settings for a data receipt creation 
+export const DataReceiptCreationConfigViewSchema = () => z.object({
+  baseCost: z.lazy(() => FeeSchema()),
+  costPerByte: z.lazy(() => FeeSchema())
+});
+
+export const DataReceiverViewSchema = () => z.object({
+  dataId: z.lazy(() => CryptoHashSchema()),
+  receiverId: z.lazy(() => AccountIdSchema())
+});
+
+// This action allows to execute the inner actions behalf of the defined sender. 
+export const DelegateActionSchema = () => z.object({
+  actions: z.array(z.lazy(() => NonDelegateActionSchema())),
+  maxBlockHeight: z.number(),
+  nonce: z.number(),
+  publicKey: z.lazy(() => PublicKeySchema()),
+  receiverId: z.lazy(() => AccountIdSchema()),
+  senderId: z.lazy(() => AccountIdSchema())
+});
+
+export const DeleteAccountActionSchema = () => z.object({
+  beneficiaryId: z.lazy(() => AccountIdSchema())
+});
+
+export const DeleteKeyActionSchema = () => z.object({
+  publicKey: z.lazy(() => PublicKeySchema())
+});
+
+// Deploy contract action 
+export const DeployContractActionSchema = () => z.object({
+  code: z.string()
+});
+
+// Deploy global contract action 
+export const DeployGlobalContractActionSchema = () => z.object({
+  code: z.string(),
+  deployMode: z.lazy(() => GlobalContractDeployModeSchema())
+});
+
+export const DetailedDebugStatusSchema = () => z.object({
+  blockProductionDelayMillis: z.number(),
+  catchupStatus: z.array(z.lazy(() => CatchupStatusViewSchema())),
+  currentHeadStatus: z.lazy(() => BlockStatusViewSchema()),
+  currentHeaderHeadStatus: z.lazy(() => BlockStatusViewSchema()),
+  networkInfo: z.lazy(() => NetworkInfoViewSchema()),
+  syncStatus: z.string()
+});
+
+export const DirectionSchema = () => z.enum(["Left", "Right"]);
+
+// Configures how to dump state to external storage. 
+export const DumpConfigSchema = () => z.object({
+  credentialsFile: z.optional(z.union([z.union([z.string(), z.null()]), z.null()])),
+  iterationDelay: z.optional(z.union([z.lazy(() => DurationAsStdSchemaProviderSchema()), z.null()])),
+  location: z.lazy(() => ExternalStorageLocationSchema()),
+  restartDumpForShards: z.optional(z.union([z.union([z.array(z.lazy(() => ShardIdSchema())), z.null()]), z.null()]))
+});
+
+export const DurationAsStdSchemaProviderSchema = () => z.object({
+  nanos: z.number(),
+  secs: z.number()
+});
+
+//
+ // Epoch identifier -- wrapped hash, to make it easier to distinguish. EpochId
+ // of epoch T is the hash of last block in T-2 EpochId of first two epochs is
+ // 0
+ 
 export const EpochIdSchema = () => z.lazy(() => CryptoHashSchema());
 
-export const EpochSyncConfigSchema = () =>
-  z.object({
-    disableEpochSyncForBootstrapping: z.optional(z.boolean()),
-    epochSyncHorizon: z.number(),
-    ignoreEpochSyncNetworkRequests: z.optional(z.boolean()),
-    timeoutForEpochSync: z.lazy(() => DurationAsStdSchemaProviderSchema()),
-  });
-
-export const ExecutionMetadataViewSchema = () =>
-  z.object({
-    gasProfile: z.optional(
-      z.union([
-        z.union([z.array(z.lazy(() => CostGasUsedSchema())), z.null()]),
-        z.null(),
-      ])
-    ),
-    version: z.number(),
-  });
-
-export const ExecutionOutcomeViewSchema = () =>
-  z.object({
-    executorId: z.lazy(() => AccountIdSchema()),
-    gasBurnt: z.lazy(() => NearGasSchema()),
-    logs: z.array(z.string()),
-    metadata: z.optional(z.lazy(() => ExecutionMetadataViewSchema())),
-    receiptIds: z.array(z.lazy(() => CryptoHashSchema())),
-    status: z.lazy(() => ExecutionStatusViewSchema()),
-    tokensBurnt: z.string(),
-  });
-
-export const ExecutionOutcomeWithIdViewSchema = () =>
-  z.object({
-    blockHash: z.lazy(() => CryptoHashSchema()),
-    id: z.lazy(() => CryptoHashSchema()),
-    outcome: z.lazy(() => ExecutionOutcomeViewSchema()),
-    proof: z.array(z.lazy(() => MerklePathItemSchema())),
-  });
-
-export const ExecutionStatusViewSchema = () =>
-  z.union([
-    z.enum(['Unknown']),
-    z.object({
-      Failure: z.lazy(() => TxExecutionErrorSchema()),
-    }),
-    z.object({
-      SuccessValue: z.string(),
-    }),
-    z.object({
-      SuccessReceiptId: z.lazy(() => CryptoHashSchema()),
-    }),
-  ]);
-
-//
-// Typed view of ExtCostsConfig to preserve JSON output field names in
-// protocol config RPC output.
-
-export const ExtCostsConfigViewSchema = () =>
-  z.object({
-    altBn128G1MultiexpBase: z.lazy(() => NearGasSchema()),
-    altBn128G1MultiexpElement: z.lazy(() => NearGasSchema()),
-    altBn128G1SumBase: z.lazy(() => NearGasSchema()),
-    altBn128G1SumElement: z.lazy(() => NearGasSchema()),
-    altBn128PairingCheckBase: z.lazy(() => NearGasSchema()),
-    altBn128PairingCheckElement: z.lazy(() => NearGasSchema()),
-    base: z.lazy(() => NearGasSchema()),
-    bls12381G1MultiexpBase: z.lazy(() => NearGasSchema()),
-    bls12381G1MultiexpElement: z.lazy(() => NearGasSchema()),
-    bls12381G2MultiexpBase: z.lazy(() => NearGasSchema()),
-    bls12381G2MultiexpElement: z.lazy(() => NearGasSchema()),
-    bls12381MapFp2ToG2Base: z.lazy(() => NearGasSchema()),
-    bls12381MapFp2ToG2Element: z.lazy(() => NearGasSchema()),
-    bls12381MapFpToG1Base: z.lazy(() => NearGasSchema()),
-    bls12381MapFpToG1Element: z.lazy(() => NearGasSchema()),
-    bls12381P1DecompressBase: z.lazy(() => NearGasSchema()),
-    bls12381P1DecompressElement: z.lazy(() => NearGasSchema()),
-    bls12381P1SumBase: z.lazy(() => NearGasSchema()),
-    bls12381P1SumElement: z.lazy(() => NearGasSchema()),
-    bls12381P2DecompressBase: z.lazy(() => NearGasSchema()),
-    bls12381P2DecompressElement: z.lazy(() => NearGasSchema()),
-    bls12381P2SumBase: z.lazy(() => NearGasSchema()),
-    bls12381P2SumElement: z.lazy(() => NearGasSchema()),
-    bls12381PairingBase: z.lazy(() => NearGasSchema()),
-    bls12381PairingElement: z.lazy(() => NearGasSchema()),
-    contractCompileBase: z.lazy(() => NearGasSchema()),
-    contractCompileBytes: z.lazy(() => NearGasSchema()),
-    contractLoadingBase: z.lazy(() => NearGasSchema()),
-    contractLoadingBytes: z.lazy(() => NearGasSchema()),
-    ecrecoverBase: z.lazy(() => NearGasSchema()),
-    ed25519VerifyBase: z.lazy(() => NearGasSchema()),
-    ed25519VerifyByte: z.lazy(() => NearGasSchema()),
-    keccak256Base: z.lazy(() => NearGasSchema()),
-    keccak256Byte: z.lazy(() => NearGasSchema()),
-    keccak512Base: z.lazy(() => NearGasSchema()),
-    keccak512Byte: z.lazy(() => NearGasSchema()),
-    logBase: z.lazy(() => NearGasSchema()),
-    logByte: z.lazy(() => NearGasSchema()),
-    promiseAndBase: z.lazy(() => NearGasSchema()),
-    promiseAndPerPromise: z.lazy(() => NearGasSchema()),
-    promiseReturn: z.lazy(() => NearGasSchema()),
-    readCachedTrieNode: z.lazy(() => NearGasSchema()),
-    readMemoryBase: z.lazy(() => NearGasSchema()),
-    readMemoryByte: z.lazy(() => NearGasSchema()),
-    readRegisterBase: z.lazy(() => NearGasSchema()),
-    readRegisterByte: z.lazy(() => NearGasSchema()),
-    ripemd160Base: z.lazy(() => NearGasSchema()),
-    ripemd160Block: z.lazy(() => NearGasSchema()),
-    sha256Base: z.lazy(() => NearGasSchema()),
-    sha256Byte: z.lazy(() => NearGasSchema()),
-    storageHasKeyBase: z.lazy(() => NearGasSchema()),
-    storageHasKeyByte: z.lazy(() => NearGasSchema()),
-    storageIterCreateFromByte: z.lazy(() => NearGasSchema()),
-    storageIterCreatePrefixBase: z.lazy(() => NearGasSchema()),
-    storageIterCreatePrefixByte: z.lazy(() => NearGasSchema()),
-    storageIterCreateRangeBase: z.lazy(() => NearGasSchema()),
-    storageIterCreateToByte: z.lazy(() => NearGasSchema()),
-    storageIterNextBase: z.lazy(() => NearGasSchema()),
-    storageIterNextKeyByte: z.lazy(() => NearGasSchema()),
-    storageIterNextValueByte: z.lazy(() => NearGasSchema()),
-    storageLargeReadOverheadBase: z.lazy(() => NearGasSchema()),
-    storageLargeReadOverheadByte: z.lazy(() => NearGasSchema()),
-    storageReadBase: z.lazy(() => NearGasSchema()),
-    storageReadKeyByte: z.lazy(() => NearGasSchema()),
-    storageReadValueByte: z.lazy(() => NearGasSchema()),
-    storageRemoveBase: z.lazy(() => NearGasSchema()),
-    storageRemoveKeyByte: z.lazy(() => NearGasSchema()),
-    storageRemoveRetValueByte: z.lazy(() => NearGasSchema()),
-    storageWriteBase: z.lazy(() => NearGasSchema()),
-    storageWriteEvictedByte: z.lazy(() => NearGasSchema()),
-    storageWriteKeyByte: z.lazy(() => NearGasSchema()),
-    storageWriteValueByte: z.lazy(() => NearGasSchema()),
-    touchingTrieNode: z.lazy(() => NearGasSchema()),
-    utf16DecodingBase: z.lazy(() => NearGasSchema()),
-    utf16DecodingByte: z.lazy(() => NearGasSchema()),
-    utf8DecodingBase: z.lazy(() => NearGasSchema()),
-    utf8DecodingByte: z.lazy(() => NearGasSchema()),
-    validatorStakeBase: z.lazy(() => NearGasSchema()),
-    validatorTotalStakeBase: z.lazy(() => NearGasSchema()),
-    writeMemoryBase: z.lazy(() => NearGasSchema()),
-    writeMemoryByte: z.lazy(() => NearGasSchema()),
-    writeRegisterBase: z.lazy(() => NearGasSchema()),
-    writeRegisterByte: z.lazy(() => NearGasSchema()),
-    yieldCreateBase: z.lazy(() => NearGasSchema()),
-    yieldCreateByte: z.lazy(() => NearGasSchema()),
-    yieldResumeBase: z.lazy(() => NearGasSchema()),
-    yieldResumeByte: z.lazy(() => NearGasSchema()),
-  });
-
-export const ExternalStorageConfigSchema = () =>
-  z.object({
-    externalStorageFallbackThreshold: z.optional(z.number()),
-    location: z.lazy(() => ExternalStorageLocationSchema()),
-    numConcurrentRequests: z.optional(z.number()),
-    numConcurrentRequestsDuringCatchup: z.optional(z.number()),
-  });
-
-export const ExternalStorageLocationSchema = () =>
-  z.union([
-    z.object({
-      S3: z.object({
-        bucket: z.string(),
-        region: z.string(),
-      }),
-    }),
-    z.object({
-      Filesystem: z.object({
-        rootDir: z.string(),
-      }),
-    }),
-    z.object({
-      GCS: z.object({
-        bucket: z.string(),
-      }),
-    }),
-  ]);
-
-//
-// Costs associated with an object that can only be sent over the network (and
-// executed by the receiver). NOTE: `send_sir` or `send_not_sir` fees are
-// usually burned when the item is being created. And `execution` fee is
-// burned when the item is being executed.
-
-export const FeeSchema = () =>
-  z.object({
-    execution: z.lazy(() => NearGasSchema()),
-    sendNotSir: z.lazy(() => NearGasSchema()),
-    sendSir: z.lazy(() => NearGasSchema()),
-  });
-
-//
-// Execution outcome of the transaction and all the subsequent receipts. Could
-// be not finalized yet
-
-export const FinalExecutionOutcomeViewSchema = () =>
-  z.object({
-    receiptsOutcome: z.array(z.lazy(() => ExecutionOutcomeWithIdViewSchema())),
-    status: z.lazy(() => FinalExecutionStatusSchema()),
-    transaction: z.lazy(() => SignedTransactionViewSchema()),
-    transactionOutcome: z.lazy(() => ExecutionOutcomeWithIdViewSchema()),
-  });
-
-//
-// Final execution outcome of the transaction and all of subsequent the
-// receipts. Also includes the generated receipt.
-
-export const FinalExecutionOutcomeWithReceiptViewSchema = () =>
-  z.object({
-    receipts: z.array(z.lazy(() => ReceiptViewSchema())),
-    receiptsOutcome: z.array(z.lazy(() => ExecutionOutcomeWithIdViewSchema())),
-    status: z.lazy(() => FinalExecutionStatusSchema()),
-    transaction: z.lazy(() => SignedTransactionViewSchema()),
-    transactionOutcome: z.lazy(() => ExecutionOutcomeWithIdViewSchema()),
-  });
-
-export const FinalExecutionStatusSchema = () =>
-  z.union([
-    z.enum(['NotStarted']),
-    z.enum(['Started']),
-    z.object({
-      Failure: z.lazy(() => TxExecutionErrorSchema()),
-    }),
-    z.object({
-      SuccessValue: z.string(),
-    }),
-  ]);
-
-// Different types of finality.
-export const FinalitySchema = () =>
-  z.enum(['optimistic', 'near-final', 'final']);
-
-//
-// This type is used to mark function arguments. NOTE: The main reason for
-// this to exist (except the type-safety) is that the value is transparently
-// serialized and deserialized as a base64-encoded string when serde is used
-// (serde_json).
-
+export const EpochSyncConfigSchema = () => z.object({
+  disableEpochSyncForBootstrapping: z.optional(z.boolean()),
+  epochSyncHorizon: z.number(),
+  ignoreEpochSyncNetworkRequests: z.optional(z.boolean()),
+  timeoutForEpochSync: z.lazy(() => DurationAsStdSchemaProviderSchema())
+});
+
+export const ExecutionMetadataViewSchema = () => z.object({
+  gasProfile: z.optional(z.union([z.union([z.array(z.lazy(() => CostGasUsedSchema())), z.null()]), z.null()])),
+  version: z.number()
+});
+
+export const ExecutionOutcomeViewSchema = () => z.object({
+  executorId: z.lazy(() => AccountIdSchema()),
+  gasBurnt: z.lazy(() => NearGasSchema()),
+  logs: z.array(z.string()),
+  metadata: z.optional(z.lazy(() => ExecutionMetadataViewSchema())),
+  receiptIds: z.array(z.lazy(() => CryptoHashSchema())),
+  status: z.lazy(() => ExecutionStatusViewSchema()),
+  tokensBurnt: z.string()
+});
+
+export const ExecutionOutcomeWithIdViewSchema = () => z.object({
+  blockHash: z.lazy(() => CryptoHashSchema()),
+  id: z.lazy(() => CryptoHashSchema()),
+  outcome: z.lazy(() => ExecutionOutcomeViewSchema()),
+  proof: z.array(z.lazy(() => MerklePathItemSchema()))
+});
+
+export const ExecutionStatusViewSchema = () => z.union([z.enum(["Unknown"]), z.object({
+  Failure: z.lazy(() => TxExecutionErrorSchema())
+}), z.object({
+  SuccessValue: z.string()
+}), z.object({
+  SuccessReceiptId: z.lazy(() => CryptoHashSchema())
+})]);
+
+//
+ // Typed view of ExtCostsConfig to preserve JSON output field names in
+ // protocol config RPC output.
+ 
+export const ExtCostsConfigViewSchema = () => z.object({
+  altBn128G1MultiexpBase: z.lazy(() => NearGasSchema()),
+  altBn128G1MultiexpElement: z.lazy(() => NearGasSchema()),
+  altBn128G1SumBase: z.lazy(() => NearGasSchema()),
+  altBn128G1SumElement: z.lazy(() => NearGasSchema()),
+  altBn128PairingCheckBase: z.lazy(() => NearGasSchema()),
+  altBn128PairingCheckElement: z.lazy(() => NearGasSchema()),
+  base: z.lazy(() => NearGasSchema()),
+  bls12381G1MultiexpBase: z.lazy(() => NearGasSchema()),
+  bls12381G1MultiexpElement: z.lazy(() => NearGasSchema()),
+  bls12381G2MultiexpBase: z.lazy(() => NearGasSchema()),
+  bls12381G2MultiexpElement: z.lazy(() => NearGasSchema()),
+  bls12381MapFp2ToG2Base: z.lazy(() => NearGasSchema()),
+  bls12381MapFp2ToG2Element: z.lazy(() => NearGasSchema()),
+  bls12381MapFpToG1Base: z.lazy(() => NearGasSchema()),
+  bls12381MapFpToG1Element: z.lazy(() => NearGasSchema()),
+  bls12381P1DecompressBase: z.lazy(() => NearGasSchema()),
+  bls12381P1DecompressElement: z.lazy(() => NearGasSchema()),
+  bls12381P1SumBase: z.lazy(() => NearGasSchema()),
+  bls12381P1SumElement: z.lazy(() => NearGasSchema()),
+  bls12381P2DecompressBase: z.lazy(() => NearGasSchema()),
+  bls12381P2DecompressElement: z.lazy(() => NearGasSchema()),
+  bls12381P2SumBase: z.lazy(() => NearGasSchema()),
+  bls12381P2SumElement: z.lazy(() => NearGasSchema()),
+  bls12381PairingBase: z.lazy(() => NearGasSchema()),
+  bls12381PairingElement: z.lazy(() => NearGasSchema()),
+  contractCompileBase: z.lazy(() => NearGasSchema()),
+  contractCompileBytes: z.lazy(() => NearGasSchema()),
+  contractLoadingBase: z.lazy(() => NearGasSchema()),
+  contractLoadingBytes: z.lazy(() => NearGasSchema()),
+  ecrecoverBase: z.lazy(() => NearGasSchema()),
+  ed25519VerifyBase: z.lazy(() => NearGasSchema()),
+  ed25519VerifyByte: z.lazy(() => NearGasSchema()),
+  keccak256Base: z.lazy(() => NearGasSchema()),
+  keccak256Byte: z.lazy(() => NearGasSchema()),
+  keccak512Base: z.lazy(() => NearGasSchema()),
+  keccak512Byte: z.lazy(() => NearGasSchema()),
+  logBase: z.lazy(() => NearGasSchema()),
+  logByte: z.lazy(() => NearGasSchema()),
+  promiseAndBase: z.lazy(() => NearGasSchema()),
+  promiseAndPerPromise: z.lazy(() => NearGasSchema()),
+  promiseReturn: z.lazy(() => NearGasSchema()),
+  readCachedTrieNode: z.lazy(() => NearGasSchema()),
+  readMemoryBase: z.lazy(() => NearGasSchema()),
+  readMemoryByte: z.lazy(() => NearGasSchema()),
+  readRegisterBase: z.lazy(() => NearGasSchema()),
+  readRegisterByte: z.lazy(() => NearGasSchema()),
+  ripemd160Base: z.lazy(() => NearGasSchema()),
+  ripemd160Block: z.lazy(() => NearGasSchema()),
+  sha256Base: z.lazy(() => NearGasSchema()),
+  sha256Byte: z.lazy(() => NearGasSchema()),
+  storageHasKeyBase: z.lazy(() => NearGasSchema()),
+  storageHasKeyByte: z.lazy(() => NearGasSchema()),
+  storageIterCreateFromByte: z.lazy(() => NearGasSchema()),
+  storageIterCreatePrefixBase: z.lazy(() => NearGasSchema()),
+  storageIterCreatePrefixByte: z.lazy(() => NearGasSchema()),
+  storageIterCreateRangeBase: z.lazy(() => NearGasSchema()),
+  storageIterCreateToByte: z.lazy(() => NearGasSchema()),
+  storageIterNextBase: z.lazy(() => NearGasSchema()),
+  storageIterNextKeyByte: z.lazy(() => NearGasSchema()),
+  storageIterNextValueByte: z.lazy(() => NearGasSchema()),
+  storageLargeReadOverheadBase: z.lazy(() => NearGasSchema()),
+  storageLargeReadOverheadByte: z.lazy(() => NearGasSchema()),
+  storageReadBase: z.lazy(() => NearGasSchema()),
+  storageReadKeyByte: z.lazy(() => NearGasSchema()),
+  storageReadValueByte: z.lazy(() => NearGasSchema()),
+  storageRemoveBase: z.lazy(() => NearGasSchema()),
+  storageRemoveKeyByte: z.lazy(() => NearGasSchema()),
+  storageRemoveRetValueByte: z.lazy(() => NearGasSchema()),
+  storageWriteBase: z.lazy(() => NearGasSchema()),
+  storageWriteEvictedByte: z.lazy(() => NearGasSchema()),
+  storageWriteKeyByte: z.lazy(() => NearGasSchema()),
+  storageWriteValueByte: z.lazy(() => NearGasSchema()),
+  touchingTrieNode: z.lazy(() => NearGasSchema()),
+  utf16DecodingBase: z.lazy(() => NearGasSchema()),
+  utf16DecodingByte: z.lazy(() => NearGasSchema()),
+  utf8DecodingBase: z.lazy(() => NearGasSchema()),
+  utf8DecodingByte: z.lazy(() => NearGasSchema()),
+  validatorStakeBase: z.lazy(() => NearGasSchema()),
+  validatorTotalStakeBase: z.lazy(() => NearGasSchema()),
+  writeMemoryBase: z.lazy(() => NearGasSchema()),
+  writeMemoryByte: z.lazy(() => NearGasSchema()),
+  writeRegisterBase: z.lazy(() => NearGasSchema()),
+  writeRegisterByte: z.lazy(() => NearGasSchema()),
+  yieldCreateBase: z.lazy(() => NearGasSchema()),
+  yieldCreateByte: z.lazy(() => NearGasSchema()),
+  yieldResumeBase: z.lazy(() => NearGasSchema()),
+  yieldResumeByte: z.lazy(() => NearGasSchema())
+});
+
+export const ExternalStorageConfigSchema = () => z.object({
+  externalStorageFallbackThreshold: z.optional(z.number()),
+  location: z.lazy(() => ExternalStorageLocationSchema()),
+  numConcurrentRequests: z.optional(z.number()),
+  numConcurrentRequestsDuringCatchup: z.optional(z.number())
+});
+
+export const ExternalStorageLocationSchema = () => z.union([z.object({
+  S3: z.object({
+  bucket: z.string(),
+  region: z.string()
+})
+}), z.object({
+  Filesystem: z.object({
+  rootDir: z.string()
+})
+}), z.object({
+  GCS: z.object({
+  bucket: z.string()
+})
+})]);
+
+//
+ // Costs associated with an object that can only be sent over the network (and
+ // executed by the receiver). NOTE: `send_sir` or `send_not_sir` fees are
+ // usually burned when the item is being created. And `execution` fee is
+ // burned when the item is being executed.
+ 
+export const FeeSchema = () => z.object({
+  execution: z.lazy(() => NearGasSchema()),
+  sendNotSir: z.lazy(() => NearGasSchema()),
+  sendSir: z.lazy(() => NearGasSchema())
+});
+
+//
+ // Execution outcome of the transaction and all the subsequent receipts. Could
+ // be not finalized yet
+ 
+export const FinalExecutionOutcomeViewSchema = () => z.object({
+  receiptsOutcome: z.array(z.lazy(() => ExecutionOutcomeWithIdViewSchema())),
+  status: z.lazy(() => FinalExecutionStatusSchema()),
+  transaction: z.lazy(() => SignedTransactionViewSchema()),
+  transactionOutcome: z.lazy(() => ExecutionOutcomeWithIdViewSchema())
+});
+
+//
+ // Final execution outcome of the transaction and all of subsequent the
+ // receipts. Also includes the generated receipt.
+ 
+export const FinalExecutionOutcomeWithReceiptViewSchema = () => z.object({
+  receipts: z.array(z.lazy(() => ReceiptViewSchema())),
+  receiptsOutcome: z.array(z.lazy(() => ExecutionOutcomeWithIdViewSchema())),
+  status: z.lazy(() => FinalExecutionStatusSchema()),
+  transaction: z.lazy(() => SignedTransactionViewSchema()),
+  transactionOutcome: z.lazy(() => ExecutionOutcomeWithIdViewSchema())
+});
+
+export const FinalExecutionStatusSchema = () => z.union([z.enum(["NotStarted"]), z.enum(["Started"]), z.object({
+  Failure: z.lazy(() => TxExecutionErrorSchema())
+}), z.object({
+  SuccessValue: z.string()
+})]);
+
+// Different types of finality. 
+export const FinalitySchema = () => z.enum(["optimistic", "near-final", "final"]);
+
+//
+ // This type is used to mark function arguments. NOTE: The main reason for
+ // this to exist (except the type-safety) is that the value is transparently
+ // serialized and deserialized as a base64-encoded string when serde is used
+ // (serde_json).
+ 
 export const FunctionArgsSchema = () => z.string();
 
-export const FunctionCallActionSchema = () =>
-  z.object({
-    args: z.string(),
-    deposit: z.string(),
-    gas: z.lazy(() => NearGasSchema()),
-    methodName: z.string(),
-  });
-
-//
-// Serializable version of `near-vm-runner::FunctionCallError`. Must never
-// reorder/remove elements, can only add new variants at the end (but do that
-// very carefully). It describes stable serialization format, and only used by
-// serialization logic.
-
-export const FunctionCallErrorSchema = () =>
-  z.union([
-    z.enum(['WasmUnknownError', '_EVMError']),
-    z.object({
-      CompilationError: z.lazy(() => CompilationErrorSchema()),
-    }),
-    z.object({
-      LinkError: z.object({
-        msg: z.string(),
-      }),
-    }),
-    z.object({
-      MethodResolveError: z.lazy(() => MethodResolveErrorSchema()),
-    }),
-    z.object({
-      WasmTrap: z.lazy(() => WasmTrapSchema()),
-    }),
-    z.object({
-      HostError: z.lazy(() => HostErrorSchema()),
-    }),
-    z.object({
-      ExecutionError: z.string(),
-    }),
-  ]);
-
-//
-// Grants limited permission to make transactions with FunctionCallActions The
-// permission can limit the allowed balance to be spent on the prepaid gas. It
-// also restrict the account ID of the receiver for this function call. It
-// also can restrict the method name for the allowed function calls.
-
-export const FunctionCallPermissionSchema = () =>
-  z.object({
-    allowance: z.optional(z.union([z.union([z.string(), z.null()]), z.null()])),
-    methodNames: z.array(z.string()),
-    receiverId: z.string(),
-  });
-
-// Configuration for garbage collection.
-export const GCConfigSchema = () =>
-  z.object({
-    gcBlocksLimit: z.optional(z.number()),
-    gcForkCleanStep: z.optional(z.number()),
-    gcNumEpochsToKeep: z.optional(z.number()),
-    gcStepPeriod: z.optional(z.lazy(() => DurationAsStdSchemaProviderSchema())),
-  });
-
-export const GasKeyViewSchema = () =>
-  z.object({
-    balance: z.number(),
-    numNonces: z.number(),
-    permission: z.lazy(() => AccessKeyPermissionViewSchema()),
-  });
-
-export const GenesisConfigSchema = () =>
-  z.object({
-    avgHiddenValidatorSeatsPerShard: z.array(z.number()),
-    blockProducerKickoutThreshold: z.number(),
-    chainId: z.string(),
-    chunkProducerAssignmentChangesLimit: z.optional(z.number()),
-    chunkProducerKickoutThreshold: z.number(),
-    chunkValidatorOnlyKickoutThreshold: z.optional(z.number()),
-    dynamicResharding: z.boolean(),
-    epochLength: z.number(),
-    fishermenThreshold: z.string(),
-    gasLimit: z.lazy(() => NearGasSchema()),
-    gasPriceAdjustmentRate: z.array(z.number()),
-    genesisHeight: z.number(),
-    genesisTime: z.string(),
-    maxGasPrice: z.string(),
-    maxInflationRate: z.array(z.number()),
-    maxKickoutStakePerc: z.optional(z.number()),
-    minGasPrice: z.string(),
-    minimumStakeDivisor: z.optional(z.number()),
-    minimumStakeRatio: z.optional(z.array(z.number())),
-    minimumValidatorsPerShard: z.optional(z.number()),
-    numBlockProducerSeats: z.number(),
-    numBlockProducerSeatsPerShard: z.array(z.number()),
-    numBlocksPerYear: z.number(),
-    numChunkOnlyProducerSeats: z.optional(z.number()),
-    numChunkProducerSeats: z.optional(z.number()),
-    numChunkValidatorSeats: z.optional(z.number()),
-    onlineMaxThreshold: z.optional(z.array(z.number())),
-    onlineMinThreshold: z.optional(z.array(z.number())),
-    protocolRewardRate: z.array(z.number()),
-    protocolTreasuryAccount: z.lazy(() => AccountIdSchema()),
-    protocolUpgradeStakeThreshold: z.optional(z.array(z.number())),
-    protocolVersion: z.number(),
-    shardLayout: z.optional(z.lazy(() => ShardLayoutSchema())),
-    shuffleShardAssignmentForChunkProducers: z.optional(z.boolean()),
-    targetValidatorMandatesPerShard: z.optional(z.number()),
-    totalSupply: z.string(),
-    transactionValidityPeriod: z.number(),
-    useProductionConfig: z.optional(z.boolean()),
-    validators: z.array(z.lazy(() => AccountInfoSchema())),
-  });
+export const FunctionCallActionSchema = () => z.object({
+  args: z.string(),
+  deposit: z.string(),
+  gas: z.lazy(() => NearGasSchema()),
+  methodName: z.string()
+});
+
+//
+ // Serializable version of `near-vm-runner::FunctionCallError`. Must never
+ // reorder/remove elements, can only add new variants at the end (but do that
+ // very carefully). It describes stable serialization format, and only used by
+ // serialization logic.
+ 
+export const FunctionCallErrorSchema = () => z.union([z.enum(["WasmUnknownError", "_EVMError"]), z.object({
+  CompilationError: z.lazy(() => CompilationErrorSchema())
+}), z.object({
+  LinkError: z.object({
+  msg: z.string()
+})
+}), z.object({
+  MethodResolveError: z.lazy(() => MethodResolveErrorSchema())
+}), z.object({
+  WasmTrap: z.lazy(() => WasmTrapSchema())
+}), z.object({
+  HostError: z.lazy(() => HostErrorSchema())
+}), z.object({
+  ExecutionError: z.string()
+})]);
+
+//
+ // Grants limited permission to make transactions with FunctionCallActions The
+ // permission can limit the allowed balance to be spent on the prepaid gas. It
+ // also restrict the account ID of the receiver for this function call. It
+ // also can restrict the method name for the allowed function calls.
+ 
+export const FunctionCallPermissionSchema = () => z.object({
+  allowance: z.optional(z.union([z.union([z.string(), z.null()]), z.null()])),
+  methodNames: z.array(z.string()),
+  receiverId: z.string()
+});
+
+// Configuration for garbage collection. 
+export const GCConfigSchema = () => z.object({
+  gcBlocksLimit: z.optional(z.number()),
+  gcForkCleanStep: z.optional(z.number()),
+  gcNumEpochsToKeep: z.optional(z.number()),
+  gcStepPeriod: z.optional(z.lazy(() => DurationAsStdSchemaProviderSchema()))
+});
+
+export const GasKeyViewSchema = () => z.object({
+  balance: z.number(),
+  numNonces: z.number(),
+  permission: z.lazy(() => AccessKeyPermissionViewSchema())
+});
+
+export const GenesisConfigSchema = () => z.object({
+  avgHiddenValidatorSeatsPerShard: z.array(z.number()),
+  blockProducerKickoutThreshold: z.number(),
+  chainId: z.string(),
+  chunkProducerAssignmentChangesLimit: z.optional(z.number()),
+  chunkProducerKickoutThreshold: z.number(),
+  chunkValidatorOnlyKickoutThreshold: z.optional(z.number()),
+  dynamicResharding: z.boolean(),
+  epochLength: z.number(),
+  fishermenThreshold: z.string(),
+  gasLimit: z.lazy(() => NearGasSchema()),
+  gasPriceAdjustmentRate: z.array(z.number()),
+  genesisHeight: z.number(),
+  genesisTime: z.string(),
+  maxGasPrice: z.string(),
+  maxInflationRate: z.array(z.number()),
+  maxKickoutStakePerc: z.optional(z.number()),
+  minGasPrice: z.string(),
+  minimumStakeDivisor: z.optional(z.number()),
+  minimumStakeRatio: z.optional(z.array(z.number())),
+  minimumValidatorsPerShard: z.optional(z.number()),
+  numBlockProducerSeats: z.number(),
+  numBlockProducerSeatsPerShard: z.array(z.number()),
+  numBlocksPerYear: z.number(),
+  numChunkOnlyProducerSeats: z.optional(z.number()),
+  numChunkProducerSeats: z.optional(z.number()),
+  numChunkValidatorSeats: z.optional(z.number()),
+  onlineMaxThreshold: z.optional(z.array(z.number())),
+  onlineMinThreshold: z.optional(z.array(z.number())),
+  protocolRewardRate: z.array(z.number()),
+  protocolTreasuryAccount: z.lazy(() => AccountIdSchema()),
+  protocolUpgradeStakeThreshold: z.optional(z.array(z.number())),
+  protocolVersion: z.number(),
+  shardLayout: z.optional(z.lazy(() => ShardLayoutSchema())),
+  shuffleShardAssignmentForChunkProducers: z.optional(z.boolean()),
+  targetValidatorMandatesPerShard: z.optional(z.number()),
+  totalSupply: z.string(),
+  transactionValidityPeriod: z.number(),
+  useProductionConfig: z.optional(z.boolean()),
+  validators: z.array(z.lazy(() => AccountInfoSchema()))
+});
 
 export const GenesisConfigRequestSchema = () => z.null();
 
-export const GlobalContractDeployModeSchema = () =>
-  z.union([z.enum(['CodeHash']), z.enum(['AccountId'])]);
-
-export const GlobalContractIdentifierSchema = () =>
-  z.union([
-    z.object({
-      CodeHash: z.lazy(() => CryptoHashSchema()),
-    }),
-    z.object({
-      AccountId: z.lazy(() => AccountIdSchema()),
-    }),
-  ]);
-
-export const HostErrorSchema = () =>
-  z.union([
-    z.enum(['BadUTF16']),
-    z.enum(['BadUTF8']),
-    z.enum(['GasExceeded']),
-    z.enum(['GasLimitExceeded']),
-    z.enum(['BalanceExceeded']),
-    z.enum(['EmptyMethodName']),
-    z.object({
-      GuestPanic: z.object({
-        panicMsg: z.string(),
-      }),
-    }),
-    z.enum(['IntegerOverflow']),
-    z.object({
-      InvalidPromiseIndex: z.object({
-        promiseIdx: z.number(),
-      }),
-    }),
-    z.enum(['CannotAppendActionToJointPromise']),
-    z.enum(['CannotReturnJointPromise']),
-    z.object({
-      InvalidPromiseResultIndex: z.object({
-        resultIdx: z.number(),
-      }),
-    }),
-    z.object({
-      InvalidRegisterId: z.object({
-        registerId: z.number(),
-      }),
-    }),
-    z.object({
-      IteratorWasInvalidated: z.object({
-        iteratorIndex: z.number(),
-      }),
-    }),
-    z.enum(['MemoryAccessViolation']),
-    z.object({
-      InvalidReceiptIndex: z.object({
-        receiptIndex: z.number(),
-      }),
-    }),
-    z.object({
-      InvalidIteratorIndex: z.object({
-        iteratorIndex: z.number(),
-      }),
-    }),
-    z.enum(['InvalidAccountId']),
-    z.enum(['InvalidMethodName']),
-    z.enum(['InvalidPublicKey']),
-    z.object({
-      ProhibitedInView: z.object({
-        methodName: z.string(),
-      }),
-    }),
-    z.object({
-      NumberOfLogsExceeded: z.object({
-        limit: z.number(),
-      }),
-    }),
-    z.object({
-      KeyLengthExceeded: z.object({
-        length: z.number(),
-        limit: z.number(),
-      }),
-    }),
-    z.object({
-      ValueLengthExceeded: z.object({
-        length: z.number(),
-        limit: z.number(),
-      }),
-    }),
-    z.object({
-      TotalLogLengthExceeded: z.object({
-        length: z.number(),
-        limit: z.number(),
-      }),
-    }),
-    z.object({
-      NumberPromisesExceeded: z.object({
-        limit: z.number(),
-        numberOfPromises: z.number(),
-      }),
-    }),
-    z.object({
-      NumberInputDataDependenciesExceeded: z.object({
-        limit: z.number(),
-        numberOfInputDataDependencies: z.number(),
-      }),
-    }),
-    z.object({
-      ReturnedValueLengthExceeded: z.object({
-        length: z.number(),
-        limit: z.number(),
-      }),
-    }),
-    z.object({
-      ContractSizeExceeded: z.object({
-        limit: z.number(),
-        size: z.number(),
-      }),
-    }),
-    z.object({
-      Deprecated: z.object({
-        methodName: z.string(),
-      }),
-    }),
-    z.object({
-      ECRecoverError: z.object({
-        msg: z.string(),
-      }),
-    }),
-    z.object({
-      AltBn128InvalidInput: z.object({
-        msg: z.string(),
-      }),
-    }),
-    z.object({
-      Ed25519VerifyInvalidInput: z.object({
-        msg: z.string(),
-      }),
-    }),
-  ]);
-
-export const InvalidAccessKeyErrorSchema = () =>
-  z.union([
-    z.object({
-      AccessKeyNotFound: z.object({
-        accountId: z.lazy(() => AccountIdSchema()),
-        publicKey: z.lazy(() => PublicKeySchema()),
-      }),
-    }),
-    z.object({
-      ReceiverMismatch: z.object({
-        akReceiver: z.string(),
-        txReceiver: z.lazy(() => AccountIdSchema()),
-      }),
-    }),
-    z.object({
-      MethodNameMismatch: z.object({
-        methodName: z.string(),
-      }),
-    }),
-    z.enum(['RequiresFullAccess']),
-    z.object({
-      NotEnoughAllowance: z.object({
-        accountId: z.lazy(() => AccountIdSchema()),
-        allowance: z.string(),
-        cost: z.string(),
-        publicKey: z.lazy(() => PublicKeySchema()),
-      }),
-    }),
-    z.enum(['DepositWithFunctionCall']),
-  ]);
-
-// An error happened during TX execution
-export const InvalidTxErrorSchema = () =>
-  z.union([
-    z.object({
-      InvalidAccessKeyError: z.lazy(() => InvalidAccessKeyErrorSchema()),
-    }),
-    z.object({
-      InvalidSignerId: z.object({
-        signerId: z.string(),
-      }),
-    }),
-    z.object({
-      SignerDoesNotExist: z.object({
-        signerId: z.lazy(() => AccountIdSchema()),
-      }),
-    }),
-    z.object({
-      InvalidNonce: z.object({
-        akNonce: z.number(),
-        txNonce: z.number(),
-      }),
-    }),
-    z.object({
-      NonceTooLarge: z.object({
-        txNonce: z.number(),
-        upperBound: z.number(),
-      }),
-    }),
-    z.object({
-      InvalidReceiverId: z.object({
-        receiverId: z.string(),
-      }),
-    }),
-    z.enum(['InvalidSignature']),
-    z.object({
-      NotEnoughBalance: z.object({
-        balance: z.string(),
-        cost: z.string(),
-        signerId: z.lazy(() => AccountIdSchema()),
-      }),
-    }),
-    z.object({
-      LackBalanceForState: z.object({
-        amount: z.string(),
-        signerId: z.lazy(() => AccountIdSchema()),
-      }),
-    }),
-    z.enum(['CostOverflow']),
-    z.enum(['InvalidChain']),
-    z.enum(['Expired']),
-    z.object({
-      ActionsValidation: z.lazy(() => ActionsValidationErrorSchema()),
-    }),
-    z.object({
-      TransactionSizeExceeded: z.object({
-        limit: z.number(),
-        size: z.number(),
-      }),
-    }),
-    z.enum(['InvalidTransactionVersion']),
-    z.object({
-      StorageError: z.lazy(() => StorageErrorSchema()),
-    }),
-    z.object({
-      ShardCongested: z.object({
-        congestionLevel: z.number(),
-        shardId: z.number(),
-      }),
-    }),
-    z.object({
-      ShardStuck: z.object({
-        missedChunks: z.number(),
-        shardId: z.number(),
-      }),
-    }),
-  ]);
-
-export const JsonRpcRequestFor_EXPERIMENTALChangesSchema = () =>
-  z.object({
-    id: z.string(),
-    jsonrpc: z.string(),
-    method: z.enum(['EXPERIMENTAL_changes']),
-    params: z.lazy(() => RpcStateChangesInBlockByTypeRequestSchema()),
-  });
-
-export const JsonRpcRequestFor_EXPERIMENTALChangesInBlockSchema = () =>
-  z.object({
-    id: z.string(),
-    jsonrpc: z.string(),
-    method: z.enum(['EXPERIMENTAL_changes_in_block']),
-    params: z.lazy(() => RpcStateChangesInBlockRequestSchema()),
-  });
-
-export const JsonRpcRequestFor_EXPERIMENTALCongestionLevelSchema = () =>
-  z.object({
-    id: z.string(),
-    jsonrpc: z.string(),
-    method: z.enum(['EXPERIMENTAL_congestion_level']),
-    params: z.lazy(() => RpcCongestionLevelRequestSchema()),
-  });
-
-export const JsonRpcRequestFor_EXPERIMENTALGenesisConfigSchema = () =>
-  z.object({
-    id: z.string(),
-    jsonrpc: z.string(),
-    method: z.enum(['EXPERIMENTAL_genesis_config']),
-    params: z.lazy(() => GenesisConfigRequestSchema()),
-  });
-
-export const JsonRpcRequestFor_EXPERIMENTALLightClientBlockProofSchema = () =>
-  z.object({
-    id: z.string(),
-    jsonrpc: z.string(),
-    method: z.enum(['EXPERIMENTAL_light_client_block_proof']),
-    params: z.lazy(() => RpcLightClientBlockProofRequestSchema()),
-  });
-
-export const JsonRpcRequestFor_EXPERIMENTALLightClientProofSchema = () =>
-  z.object({
-    id: z.string(),
-    jsonrpc: z.string(),
-    method: z.enum(['EXPERIMENTAL_light_client_proof']),
-    params: z.lazy(() => RpcLightClientExecutionProofRequestSchema()),
-  });
-
-export const JsonRpcRequestFor_EXPERIMENTALMaintenanceWindowsSchema = () =>
-  z.object({
-    id: z.string(),
-    jsonrpc: z.string(),
-    method: z.enum(['EXPERIMENTAL_maintenance_windows']),
-    params: z.lazy(() => RpcMaintenanceWindowsRequestSchema()),
-  });
-
-export const JsonRpcRequestFor_EXPERIMENTALProtocolConfigSchema = () =>
-  z.object({
-    id: z.string(),
-    jsonrpc: z.string(),
-    method: z.enum(['EXPERIMENTAL_protocol_config']),
-    params: z.lazy(() => RpcProtocolConfigRequestSchema()),
-  });
-
-export const JsonRpcRequestFor_EXPERIMENTALReceiptSchema = () =>
-  z.object({
-    id: z.string(),
-    jsonrpc: z.string(),
-    method: z.enum(['EXPERIMENTAL_receipt']),
-    params: z.lazy(() => RpcReceiptRequestSchema()),
-  });
-
-export const JsonRpcRequestFor_EXPERIMENTALSplitStorageInfoSchema = () =>
-  z.object({
-    id: z.string(),
-    jsonrpc: z.string(),
-    method: z.enum(['EXPERIMENTAL_split_storage_info']),
-    params: z.lazy(() => RpcSplitStorageInfoRequestSchema()),
-  });
-
-export const JsonRpcRequestFor_EXPERIMENTALTxStatusSchema = () =>
-  z.object({
-    id: z.string(),
-    jsonrpc: z.string(),
-    method: z.enum(['EXPERIMENTAL_tx_status']),
-    params: z.lazy(() => RpcTransactionStatusRequestSchema()),
-  });
-
-export const JsonRpcRequestFor_EXPERIMENTALValidatorsOrderedSchema = () =>
-  z.object({
-    id: z.string(),
-    jsonrpc: z.string(),
-    method: z.enum(['EXPERIMENTAL_validators_ordered']),
-    params: z.lazy(() => RpcValidatorsOrderedRequestSchema()),
-  });
-
-export const JsonRpcRequestForBlockSchema = () =>
-  z.object({
-    id: z.string(),
-    jsonrpc: z.string(),
-    method: z.enum(['block']),
-    params: z.lazy(() => RpcBlockRequestSchema()),
-  });
-
-export const JsonRpcRequestForBlockEffectsSchema = () =>
-  z.object({
-    id: z.string(),
-    jsonrpc: z.string(),
-    method: z.enum(['block_effects']),
-    params: z.lazy(() => RpcStateChangesInBlockRequestSchema()),
-  });
-
-export const JsonRpcRequestForBroadcastTxAsyncSchema = () =>
-  z.object({
-    id: z.string(),
-    jsonrpc: z.string(),
-    method: z.enum(['broadcast_tx_async']),
-    params: z.lazy(() => RpcSendTransactionRequestSchema()),
-  });
-
-export const JsonRpcRequestForBroadcastTxCommitSchema = () =>
-  z.object({
-    id: z.string(),
-    jsonrpc: z.string(),
-    method: z.enum(['broadcast_tx_commit']),
-    params: z.lazy(() => RpcSendTransactionRequestSchema()),
-  });
-
-export const JsonRpcRequestForChangesSchema = () =>
-  z.object({
-    id: z.string(),
-    jsonrpc: z.string(),
-    method: z.enum(['changes']),
-    params: z.lazy(() => RpcStateChangesInBlockByTypeRequestSchema()),
-  });
-
-export const JsonRpcRequestForChunkSchema = () =>
-  z.object({
-    id: z.string(),
-    jsonrpc: z.string(),
-    method: z.enum(['chunk']),
-    params: z.lazy(() => RpcChunkRequestSchema()),
-  });
-
-export const JsonRpcRequestForClientConfigSchema = () =>
-  z.object({
-    id: z.string(),
-    jsonrpc: z.string(),
-    method: z.enum(['client_config']),
-    params: z.lazy(() => RpcClientConfigRequestSchema()),
-  });
-
-export const JsonRpcRequestForGasPriceSchema = () =>
-  z.object({
-    id: z.string(),
-    jsonrpc: z.string(),
-    method: z.enum(['gas_price']),
-    params: z.lazy(() => RpcGasPriceRequestSchema()),
-  });
-
-export const JsonRpcRequestForGenesisConfigSchema = () =>
-  z.object({
-    id: z.string(),
-    jsonrpc: z.string(),
-    method: z.enum(['genesis_config']),
-    params: z.lazy(() => GenesisConfigRequestSchema()),
-  });
-
-export const JsonRpcRequestForHealthSchema = () =>
-  z.object({
-    id: z.string(),
-    jsonrpc: z.string(),
-    method: z.enum(['health']),
-    params: z.lazy(() => RpcHealthRequestSchema()),
-  });
-
-export const JsonRpcRequestForLightClientProofSchema = () =>
-  z.object({
-    id: z.string(),
-    jsonrpc: z.string(),
-    method: z.enum(['light_client_proof']),
-    params: z.lazy(() => RpcLightClientExecutionProofRequestSchema()),
-  });
-
-export const JsonRpcRequestForMaintenanceWindowsSchema = () =>
-  z.object({
-    id: z.string(),
-    jsonrpc: z.string(),
-    method: z.enum(['maintenance_windows']),
-    params: z.lazy(() => RpcMaintenanceWindowsRequestSchema()),
-  });
-
-export const JsonRpcRequestForNetworkInfoSchema = () =>
-  z.object({
-    id: z.string(),
-    jsonrpc: z.string(),
-    method: z.enum(['network_info']),
-    params: z.lazy(() => RpcNetworkInfoRequestSchema()),
-  });
-
-export const JsonRpcRequestForNextLightClientBlockSchema = () =>
-  z.object({
-    id: z.string(),
-    jsonrpc: z.string(),
-    method: z.enum(['next_light_client_block']),
-    params: z.lazy(() => RpcLightClientNextBlockRequestSchema()),
-  });
-
-export const JsonRpcRequestForQuerySchema = () =>
-  z.object({
-    id: z.string(),
-    jsonrpc: z.string(),
-    method: z.enum(['query']),
-    params: z.lazy(() => RpcQueryRequestSchema()),
-  });
-
-export const JsonRpcRequestForSendTxSchema = () =>
-  z.object({
-    id: z.string(),
-    jsonrpc: z.string(),
-    method: z.enum(['send_tx']),
-    params: z.lazy(() => RpcSendTransactionRequestSchema()),
-  });
-
-export const JsonRpcRequestForStatusSchema = () =>
-  z.object({
-    id: z.string(),
-    jsonrpc: z.string(),
-    method: z.enum(['status']),
-    params: z.lazy(() => RpcStatusRequestSchema()),
-  });
-
-export const JsonRpcRequestForTxSchema = () =>
-  z.object({
-    id: z.string(),
-    jsonrpc: z.string(),
-    method: z.enum(['tx']),
-    params: z.lazy(() => RpcTransactionStatusRequestSchema()),
-  });
-
-export const JsonRpcRequestForValidatorsSchema = () =>
-  z.object({
-    id: z.string(),
-    jsonrpc: z.string(),
-    method: z.enum(['validators']),
-    params: z.lazy(() => RpcValidatorRequestSchema()),
-  });
-
-export const JsonRpcResponseFor_ArrayOf_RangeOfUint64And_RpcErrorSchema = () =>
-  z.intersection(
-    z.union([
-      z.object({
-        result: z.array(z.lazy(() => RangeOfUint64Schema())),
-      }),
-      z.object({
-        error: z.lazy(() => RpcErrorSchema()),
-      }),
-    ]),
-    z.object({
-      id: z.string(),
-      jsonrpc: z.string(),
-    })
-  );
-
-export const JsonRpcResponseFor_ArrayOf_ValidatorStakeViewAnd_RpcErrorSchema =
-  () =>
-    z.intersection(
-      z.union([
-        z.object({
-          result: z.array(z.lazy(() => ValidatorStakeViewSchema())),
-        }),
-        z.object({
-          error: z.lazy(() => RpcErrorSchema()),
-        }),
-      ]),
-      z.object({
-        id: z.string(),
-        jsonrpc: z.string(),
-      })
-    );
-
-export const JsonRpcResponseFor_CryptoHashAnd_RpcErrorSchema = () =>
-  z.intersection(
-    z.union([
-      z.object({
-        result: z.lazy(() => CryptoHashSchema()),
-      }),
-      z.object({
-        error: z.lazy(() => RpcErrorSchema()),
-      }),
-    ]),
-    z.object({
-      id: z.string(),
-      jsonrpc: z.string(),
-    })
-  );
-
-export const JsonRpcResponseFor_GenesisConfigAnd_RpcErrorSchema = () =>
-  z.intersection(
-    z.union([
-      z.object({
-        result: z.lazy(() => GenesisConfigSchema()),
-      }),
-      z.object({
-        error: z.lazy(() => RpcErrorSchema()),
-      }),
-    ]),
-    z.object({
-      id: z.string(),
-      jsonrpc: z.string(),
-    })
-  );
-
-export const JsonRpcResponseFor_Nullable_RpcHealthResponseAnd_RpcErrorSchema =
-  () =>
-    z.intersection(
-      z.union([
-        z.object({
-          result: z.union([z.lazy(() => RpcHealthResponseSchema()), z.null()]),
-        }),
-        z.object({
-          error: z.lazy(() => RpcErrorSchema()),
-        }),
-      ]),
-      z.object({
-        id: z.string(),
-        jsonrpc: z.string(),
-      })
-    );
-
-export const JsonRpcResponseFor_RpcBlockResponseAnd_RpcErrorSchema = () =>
-  z.intersection(
-    z.union([
-      z.object({
-        result: z.lazy(() => RpcBlockResponseSchema()),
-      }),
-      z.object({
-        error: z.lazy(() => RpcErrorSchema()),
-      }),
-    ]),
-    z.object({
-      id: z.string(),
-      jsonrpc: z.string(),
-    })
-  );
-
-export const JsonRpcResponseFor_RpcChunkResponseAnd_RpcErrorSchema = () =>
-  z.intersection(
-    z.union([
-      z.object({
-        result: z.lazy(() => RpcChunkResponseSchema()),
-      }),
-      z.object({
-        error: z.lazy(() => RpcErrorSchema()),
-      }),
-    ]),
-    z.object({
-      id: z.string(),
-      jsonrpc: z.string(),
-    })
-  );
-
-export const JsonRpcResponseFor_RpcClientConfigResponseAnd_RpcErrorSchema =
-  () =>
-    z.intersection(
-      z.union([
-        z.object({
-          result: z.lazy(() => RpcClientConfigResponseSchema()),
-        }),
-        z.object({
-          error: z.lazy(() => RpcErrorSchema()),
-        }),
-      ]),
-      z.object({
-        id: z.string(),
-        jsonrpc: z.string(),
-      })
-    );
-
-export const JsonRpcResponseFor_RpcCongestionLevelResponseAnd_RpcErrorSchema =
-  () =>
-    z.intersection(
-      z.union([
-        z.object({
-          result: z.lazy(() => RpcCongestionLevelResponseSchema()),
-        }),
-        z.object({
-          error: z.lazy(() => RpcErrorSchema()),
-        }),
-      ]),
-      z.object({
-        id: z.string(),
-        jsonrpc: z.string(),
-      })
-    );
-
-export const JsonRpcResponseFor_RpcGasPriceResponseAnd_RpcErrorSchema = () =>
-  z.intersection(
-    z.union([
-      z.object({
-        result: z.lazy(() => RpcGasPriceResponseSchema()),
-      }),
-      z.object({
-        error: z.lazy(() => RpcErrorSchema()),
-      }),
-    ]),
-    z.object({
-      id: z.string(),
-      jsonrpc: z.string(),
-    })
-  );
-
-export const JsonRpcResponseFor_RpcLightClientBlockProofResponseAnd_RpcErrorSchema =
-  () =>
-    z.intersection(
-      z.union([
-        z.object({
-          result: z.lazy(() => RpcLightClientBlockProofResponseSchema()),
-        }),
-        z.object({
-          error: z.lazy(() => RpcErrorSchema()),
-        }),
-      ]),
-      z.object({
-        id: z.string(),
-        jsonrpc: z.string(),
-      })
-    );
-
-export const JsonRpcResponseFor_RpcLightClientExecutionProofResponseAnd_RpcErrorSchema =
-  () =>
-    z.intersection(
-      z.union([
-        z.object({
-          result: z.lazy(() => RpcLightClientExecutionProofResponseSchema()),
-        }),
-        z.object({
-          error: z.lazy(() => RpcErrorSchema()),
-        }),
-      ]),
-      z.object({
-        id: z.string(),
-        jsonrpc: z.string(),
-      })
-    );
-
-export const JsonRpcResponseFor_RpcLightClientNextBlockResponseAnd_RpcErrorSchema =
-  () =>
-    z.intersection(
-      z.union([
-        z.object({
-          result: z.lazy(() => RpcLightClientNextBlockResponseSchema()),
-        }),
-        z.object({
-          error: z.lazy(() => RpcErrorSchema()),
-        }),
-      ]),
-      z.object({
-        id: z.string(),
-        jsonrpc: z.string(),
-      })
-    );
-
-export const JsonRpcResponseFor_RpcNetworkInfoResponseAnd_RpcErrorSchema = () =>
-  z.intersection(
-    z.union([
-      z.object({
-        result: z.lazy(() => RpcNetworkInfoResponseSchema()),
-      }),
-      z.object({
-        error: z.lazy(() => RpcErrorSchema()),
-      }),
-    ]),
-    z.object({
-      id: z.string(),
-      jsonrpc: z.string(),
-    })
-  );
-
-export const JsonRpcResponseFor_RpcProtocolConfigResponseAnd_RpcErrorSchema =
-  () =>
-    z.intersection(
-      z.union([
-        z.object({
-          result: z.lazy(() => RpcProtocolConfigResponseSchema()),
-        }),
-        z.object({
-          error: z.lazy(() => RpcErrorSchema()),
-        }),
-      ]),
-      z.object({
-        id: z.string(),
-        jsonrpc: z.string(),
-      })
-    );
-
-export const JsonRpcResponseFor_RpcQueryResponseAnd_RpcErrorSchema = () =>
-  z.intersection(
-    z.union([
-      z.object({
-        result: z.lazy(() => RpcQueryResponseSchema()),
-      }),
-      z.object({
-        error: z.lazy(() => RpcErrorSchema()),
-      }),
-    ]),
-    z.object({
-      id: z.string(),
-      jsonrpc: z.string(),
-    })
-  );
-
-export const JsonRpcResponseFor_RpcReceiptResponseAnd_RpcErrorSchema = () =>
-  z.intersection(
-    z.union([
-      z.object({
-        result: z.lazy(() => RpcReceiptResponseSchema()),
-      }),
-      z.object({
-        error: z.lazy(() => RpcErrorSchema()),
-      }),
-    ]),
-    z.object({
-      id: z.string(),
-      jsonrpc: z.string(),
-    })
-  );
-
-export const JsonRpcResponseFor_RpcSplitStorageInfoResponseAnd_RpcErrorSchema =
-  () =>
-    z.intersection(
-      z.union([
-        z.object({
-          result: z.lazy(() => RpcSplitStorageInfoResponseSchema()),
-        }),
-        z.object({
-          error: z.lazy(() => RpcErrorSchema()),
-        }),
-      ]),
-      z.object({
-        id: z.string(),
-        jsonrpc: z.string(),
-      })
-    );
-
-export const JsonRpcResponseFor_RpcStateChangesInBlockByTypeResponseAnd_RpcErrorSchema =
-  () =>
-    z.intersection(
-      z.union([
-        z.object({
-          result: z.lazy(() => RpcStateChangesInBlockByTypeResponseSchema()),
-        }),
-        z.object({
-          error: z.lazy(() => RpcErrorSchema()),
-        }),
-      ]),
-      z.object({
-        id: z.string(),
-        jsonrpc: z.string(),
-      })
-    );
-
-export const JsonRpcResponseFor_RpcStateChangesInBlockResponseAnd_RpcErrorSchema =
-  () =>
-    z.intersection(
-      z.union([
-        z.object({
-          result: z.lazy(() => RpcStateChangesInBlockResponseSchema()),
-        }),
-        z.object({
-          error: z.lazy(() => RpcErrorSchema()),
-        }),
-      ]),
-      z.object({
-        id: z.string(),
-        jsonrpc: z.string(),
-      })
-    );
-
-export const JsonRpcResponseFor_RpcStatusResponseAnd_RpcErrorSchema = () =>
-  z.intersection(
-    z.union([
-      z.object({
-        result: z.lazy(() => RpcStatusResponseSchema()),
-      }),
-      z.object({
-        error: z.lazy(() => RpcErrorSchema()),
-      }),
-    ]),
-    z.object({
-      id: z.string(),
-      jsonrpc: z.string(),
-    })
-  );
-
-export const JsonRpcResponseFor_RpcTransactionResponseAnd_RpcErrorSchema = () =>
-  z.intersection(
-    z.union([
-      z.object({
-        result: z.lazy(() => RpcTransactionResponseSchema()),
-      }),
-      z.object({
-        error: z.lazy(() => RpcErrorSchema()),
-      }),
-    ]),
-    z.object({
-      id: z.string(),
-      jsonrpc: z.string(),
-    })
-  );
-
-export const JsonRpcResponseFor_RpcValidatorResponseAnd_RpcErrorSchema = () =>
-  z.intersection(
-    z.union([
-      z.object({
-        result: z.lazy(() => RpcValidatorResponseSchema()),
-      }),
-      z.object({
-        error: z.lazy(() => RpcErrorSchema()),
-      }),
-    ]),
-    z.object({
-      id: z.string(),
-      jsonrpc: z.string(),
-    })
-  );
-
-//
-// Information about a Producer: its account name, peer_id and a list of
-// connected peers that the node can use to send message for this producer.
-
-export const KnownProducerViewSchema = () =>
-  z.object({
-    accountId: z.lazy(() => AccountIdSchema()),
-    nextHops: z.optional(
-      z.union([
-        z.union([z.array(z.lazy(() => PublicKeySchema())), z.null()]),
-        z.null(),
-      ])
-    ),
-    peerId: z.lazy(() => PublicKeySchema()),
-  });
-
-export const LightClientBlockLiteViewSchema = () =>
-  z.object({
-    innerLite: z.lazy(() => BlockHeaderInnerLiteViewSchema()),
-    innerRestHash: z.lazy(() => CryptoHashSchema()),
-    prevBlockHash: z.lazy(() => CryptoHashSchema()),
-  });
-
-//
-// Describes limits for VM and Runtime. TODO #4139: consider switching to
-// strongly-typed wrappers instead of raw quantities
-
-export const LimitConfigSchema = () =>
-  z.object({
-    accountIdValidityRulesVersion: z.optional(
-      z.lazy(() => AccountIdValidityRulesVersionSchema())
-    ),
-    initialMemoryPages: z.number(),
-    maxActionsPerReceipt: z.number(),
-    maxArgumentsLength: z.number(),
-    maxContractSize: z.number(),
-    maxElementsPerContractTable: z.optional(
-      z.union([z.union([z.number(), z.null()]), z.null()])
-    ),
-    maxFunctionsNumberPerContract: z.optional(
-      z.union([z.union([z.number(), z.null()]), z.null()])
-    ),
-    maxGasBurnt: z.lazy(() => NearGasSchema()),
-    maxLengthMethodName: z.number(),
-    maxLengthReturnedData: z.number(),
-    maxLengthStorageKey: z.number(),
-    maxLengthStorageValue: z.number(),
-    maxLocalsPerContract: z.optional(
-      z.union([z.union([z.number(), z.null()]), z.null()])
-    ),
-    maxMemoryPages: z.number(),
-    maxNumberBytesMethodNames: z.number(),
-    maxNumberInputDataDependencies: z.number(),
-    maxNumberLogs: z.number(),
-    maxNumberRegisters: z.number(),
-    maxPromisesPerFunctionCallAction: z.number(),
-    maxReceiptSize: z.number(),
-    maxRegisterSize: z.number(),
-    maxStackHeight: z.number(),
-    maxTablesPerContract: z.optional(
-      z.union([z.union([z.number(), z.null()]), z.null()])
-    ),
-    maxTotalLogLength: z.number(),
-    maxTotalPrepaidGas: z.lazy(() => NearGasSchema()),
-    maxTransactionSize: z.number(),
-    maxYieldPayloadSize: z.number(),
-    perReceiptStorageProofSizeLimit: z.number(),
-    registersMemoryLimit: z.number(),
-    yieldTimeoutLengthInBlocks: z.number(),
-  });
-
-export const LogSummaryStyleSchema = () => z.enum(['plain', 'colored']);
-
-export const MerklePathItemSchema = () =>
-  z.object({
-    direction: z.lazy(() => DirectionSchema()),
-    hash: z.lazy(() => CryptoHashSchema()),
-  });
-
-export const MethodResolveErrorSchema = () =>
-  z.enum(['MethodEmptyName', 'MethodNotFound', 'MethodInvalidSignature']);
-
-export const MissingTrieValueSchema = () =>
-  z.object({
-    context: z.lazy(() => MissingTrieValueContextSchema()),
-    hash: z.lazy(() => CryptoHashSchema()),
-  });
-
-// Contexts in which `StorageError::MissingTrieValue` error might occur.
-export const MissingTrieValueContextSchema = () =>
-  z.union([
-    z.enum(['TrieIterator']),
-    z.enum(['TriePrefetchingStorage']),
-    z.enum(['TrieMemoryPartialStorage']),
-    z.enum(['TrieStorage']),
-  ]);
+export const GlobalContractDeployModeSchema = () => z.union([z.enum(["CodeHash"]), z.enum(["AccountId"])]);
+
+export const GlobalContractIdentifierSchema = () => z.union([z.object({
+  CodeHash: z.lazy(() => CryptoHashSchema())
+}), z.object({
+  AccountId: z.lazy(() => AccountIdSchema())
+})]);
+
+export const HostErrorSchema = () => z.union([z.enum(["BadUTF16"]), z.enum(["BadUTF8"]), z.enum(["GasExceeded"]), z.enum(["GasLimitExceeded"]), z.enum(["BalanceExceeded"]), z.enum(["EmptyMethodName"]), z.object({
+  GuestPanic: z.object({
+  panicMsg: z.string()
+})
+}), z.enum(["IntegerOverflow"]), z.object({
+  InvalidPromiseIndex: z.object({
+  promiseIdx: z.number()
+})
+}), z.enum(["CannotAppendActionToJointPromise"]), z.enum(["CannotReturnJointPromise"]), z.object({
+  InvalidPromiseResultIndex: z.object({
+  resultIdx: z.number()
+})
+}), z.object({
+  InvalidRegisterId: z.object({
+  registerId: z.number()
+})
+}), z.object({
+  IteratorWasInvalidated: z.object({
+  iteratorIndex: z.number()
+})
+}), z.enum(["MemoryAccessViolation"]), z.object({
+  InvalidReceiptIndex: z.object({
+  receiptIndex: z.number()
+})
+}), z.object({
+  InvalidIteratorIndex: z.object({
+  iteratorIndex: z.number()
+})
+}), z.enum(["InvalidAccountId"]), z.enum(["InvalidMethodName"]), z.enum(["InvalidPublicKey"]), z.object({
+  ProhibitedInView: z.object({
+  methodName: z.string()
+})
+}), z.object({
+  NumberOfLogsExceeded: z.object({
+  limit: z.number()
+})
+}), z.object({
+  KeyLengthExceeded: z.object({
+  length: z.number(),
+  limit: z.number()
+})
+}), z.object({
+  ValueLengthExceeded: z.object({
+  length: z.number(),
+  limit: z.number()
+})
+}), z.object({
+  TotalLogLengthExceeded: z.object({
+  length: z.number(),
+  limit: z.number()
+})
+}), z.object({
+  NumberPromisesExceeded: z.object({
+  limit: z.number(),
+  numberOfPromises: z.number()
+})
+}), z.object({
+  NumberInputDataDependenciesExceeded: z.object({
+  limit: z.number(),
+  numberOfInputDataDependencies: z.number()
+})
+}), z.object({
+  ReturnedValueLengthExceeded: z.object({
+  length: z.number(),
+  limit: z.number()
+})
+}), z.object({
+  ContractSizeExceeded: z.object({
+  limit: z.number(),
+  size: z.number()
+})
+}), z.object({
+  Deprecated: z.object({
+  methodName: z.string()
+})
+}), z.object({
+  ECRecoverError: z.object({
+  msg: z.string()
+})
+}), z.object({
+  AltBn128InvalidInput: z.object({
+  msg: z.string()
+})
+}), z.object({
+  Ed25519VerifyInvalidInput: z.object({
+  msg: z.string()
+})
+})]);
+
+export const InvalidAccessKeyErrorSchema = () => z.union([z.object({
+  AccessKeyNotFound: z.object({
+  accountId: z.lazy(() => AccountIdSchema()),
+  publicKey: z.lazy(() => PublicKeySchema())
+})
+}), z.object({
+  ReceiverMismatch: z.object({
+  akReceiver: z.string(),
+  txReceiver: z.lazy(() => AccountIdSchema())
+})
+}), z.object({
+  MethodNameMismatch: z.object({
+  methodName: z.string()
+})
+}), z.enum(["RequiresFullAccess"]), z.object({
+  NotEnoughAllowance: z.object({
+  accountId: z.lazy(() => AccountIdSchema()),
+  allowance: z.string(),
+  cost: z.string(),
+  publicKey: z.lazy(() => PublicKeySchema())
+})
+}), z.enum(["DepositWithFunctionCall"])]);
+
+// An error happened during TX execution 
+export const InvalidTxErrorSchema = () => z.union([z.object({
+  InvalidAccessKeyError: z.lazy(() => InvalidAccessKeyErrorSchema())
+}), z.object({
+  InvalidSignerId: z.object({
+  signerId: z.string()
+})
+}), z.object({
+  SignerDoesNotExist: z.object({
+  signerId: z.lazy(() => AccountIdSchema())
+})
+}), z.object({
+  InvalidNonce: z.object({
+  akNonce: z.number(),
+  txNonce: z.number()
+})
+}), z.object({
+  NonceTooLarge: z.object({
+  txNonce: z.number(),
+  upperBound: z.number()
+})
+}), z.object({
+  InvalidReceiverId: z.object({
+  receiverId: z.string()
+})
+}), z.enum(["InvalidSignature"]), z.object({
+  NotEnoughBalance: z.object({
+  balance: z.string(),
+  cost: z.string(),
+  signerId: z.lazy(() => AccountIdSchema())
+})
+}), z.object({
+  LackBalanceForState: z.object({
+  amount: z.string(),
+  signerId: z.lazy(() => AccountIdSchema())
+})
+}), z.enum(["CostOverflow"]), z.enum(["InvalidChain"]), z.enum(["Expired"]), z.object({
+  ActionsValidation: z.lazy(() => ActionsValidationErrorSchema())
+}), z.object({
+  TransactionSizeExceeded: z.object({
+  limit: z.number(),
+  size: z.number()
+})
+}), z.enum(["InvalidTransactionVersion"]), z.object({
+  StorageError: z.lazy(() => StorageErrorSchema())
+}), z.object({
+  ShardCongested: z.object({
+  congestionLevel: z.number(),
+  shardId: z.number()
+})
+}), z.object({
+  ShardStuck: z.object({
+  missedChunks: z.number(),
+  shardId: z.number()
+})
+})]);
+
+export const JsonRpcRequestFor_EXPERIMENTALChangesSchema = () => z.object({
+  id: z.string(),
+  jsonrpc: z.string(),
+  method: z.enum(["EXPERIMENTAL_changes"]),
+  params: z.lazy(() => RpcStateChangesInBlockByTypeRequestSchema())
+});
+
+export const JsonRpcRequestFor_EXPERIMENTALChangesInBlockSchema = () => z.object({
+  id: z.string(),
+  jsonrpc: z.string(),
+  method: z.enum(["EXPERIMENTAL_changes_in_block"]),
+  params: z.lazy(() => RpcStateChangesInBlockRequestSchema())
+});
+
+export const JsonRpcRequestFor_EXPERIMENTALCongestionLevelSchema = () => z.object({
+  id: z.string(),
+  jsonrpc: z.string(),
+  method: z.enum(["EXPERIMENTAL_congestion_level"]),
+  params: z.lazy(() => RpcCongestionLevelRequestSchema())
+});
+
+export const JsonRpcRequestFor_EXPERIMENTALGenesisConfigSchema = () => z.object({
+  id: z.string(),
+  jsonrpc: z.string(),
+  method: z.enum(["EXPERIMENTAL_genesis_config"]),
+  params: z.lazy(() => GenesisConfigRequestSchema())
+});
+
+export const JsonRpcRequestFor_EXPERIMENTALLightClientBlockProofSchema = () => z.object({
+  id: z.string(),
+  jsonrpc: z.string(),
+  method: z.enum(["EXPERIMENTAL_light_client_block_proof"]),
+  params: z.lazy(() => RpcLightClientBlockProofRequestSchema())
+});
+
+export const JsonRpcRequestFor_EXPERIMENTALLightClientProofSchema = () => z.object({
+  id: z.string(),
+  jsonrpc: z.string(),
+  method: z.enum(["EXPERIMENTAL_light_client_proof"]),
+  params: z.lazy(() => RpcLightClientExecutionProofRequestSchema())
+});
+
+export const JsonRpcRequestFor_EXPERIMENTALMaintenanceWindowsSchema = () => z.object({
+  id: z.string(),
+  jsonrpc: z.string(),
+  method: z.enum(["EXPERIMENTAL_maintenance_windows"]),
+  params: z.lazy(() => RpcMaintenanceWindowsRequestSchema())
+});
+
+export const JsonRpcRequestFor_EXPERIMENTALProtocolConfigSchema = () => z.object({
+  id: z.string(),
+  jsonrpc: z.string(),
+  method: z.enum(["EXPERIMENTAL_protocol_config"]),
+  params: z.lazy(() => RpcProtocolConfigRequestSchema())
+});
+
+export const JsonRpcRequestFor_EXPERIMENTALReceiptSchema = () => z.object({
+  id: z.string(),
+  jsonrpc: z.string(),
+  method: z.enum(["EXPERIMENTAL_receipt"]),
+  params: z.lazy(() => RpcReceiptRequestSchema())
+});
+
+export const JsonRpcRequestFor_EXPERIMENTALSplitStorageInfoSchema = () => z.object({
+  id: z.string(),
+  jsonrpc: z.string(),
+  method: z.enum(["EXPERIMENTAL_split_storage_info"]),
+  params: z.lazy(() => RpcSplitStorageInfoRequestSchema())
+});
+
+export const JsonRpcRequestFor_EXPERIMENTALTxStatusSchema = () => z.object({
+  id: z.string(),
+  jsonrpc: z.string(),
+  method: z.enum(["EXPERIMENTAL_tx_status"]),
+  params: z.lazy(() => RpcTransactionStatusRequestSchema())
+});
+
+export const JsonRpcRequestFor_EXPERIMENTALValidatorsOrderedSchema = () => z.object({
+  id: z.string(),
+  jsonrpc: z.string(),
+  method: z.enum(["EXPERIMENTAL_validators_ordered"]),
+  params: z.lazy(() => RpcValidatorsOrderedRequestSchema())
+});
+
+export const JsonRpcRequestForBlockSchema = () => z.object({
+  id: z.string(),
+  jsonrpc: z.string(),
+  method: z.enum(["block"]),
+  params: z.lazy(() => RpcBlockRequestSchema())
+});
+
+export const JsonRpcRequestForBlockEffectsSchema = () => z.object({
+  id: z.string(),
+  jsonrpc: z.string(),
+  method: z.enum(["block_effects"]),
+  params: z.lazy(() => RpcStateChangesInBlockRequestSchema())
+});
+
+export const JsonRpcRequestForBroadcastTxAsyncSchema = () => z.object({
+  id: z.string(),
+  jsonrpc: z.string(),
+  method: z.enum(["broadcast_tx_async"]),
+  params: z.lazy(() => RpcSendTransactionRequestSchema())
+});
+
+export const JsonRpcRequestForBroadcastTxCommitSchema = () => z.object({
+  id: z.string(),
+  jsonrpc: z.string(),
+  method: z.enum(["broadcast_tx_commit"]),
+  params: z.lazy(() => RpcSendTransactionRequestSchema())
+});
+
+export const JsonRpcRequestForChangesSchema = () => z.object({
+  id: z.string(),
+  jsonrpc: z.string(),
+  method: z.enum(["changes"]),
+  params: z.lazy(() => RpcStateChangesInBlockByTypeRequestSchema())
+});
+
+export const JsonRpcRequestForChunkSchema = () => z.object({
+  id: z.string(),
+  jsonrpc: z.string(),
+  method: z.enum(["chunk"]),
+  params: z.lazy(() => RpcChunkRequestSchema())
+});
+
+export const JsonRpcRequestForClientConfigSchema = () => z.object({
+  id: z.string(),
+  jsonrpc: z.string(),
+  method: z.enum(["client_config"]),
+  params: z.lazy(() => RpcClientConfigRequestSchema())
+});
+
+export const JsonRpcRequestForGasPriceSchema = () => z.object({
+  id: z.string(),
+  jsonrpc: z.string(),
+  method: z.enum(["gas_price"]),
+  params: z.lazy(() => RpcGasPriceRequestSchema())
+});
+
+export const JsonRpcRequestForGenesisConfigSchema = () => z.object({
+  id: z.string(),
+  jsonrpc: z.string(),
+  method: z.enum(["genesis_config"]),
+  params: z.lazy(() => GenesisConfigRequestSchema())
+});
+
+export const JsonRpcRequestForHealthSchema = () => z.object({
+  id: z.string(),
+  jsonrpc: z.string(),
+  method: z.enum(["health"]),
+  params: z.lazy(() => RpcHealthRequestSchema())
+});
+
+export const JsonRpcRequestForLightClientProofSchema = () => z.object({
+  id: z.string(),
+  jsonrpc: z.string(),
+  method: z.enum(["light_client_proof"]),
+  params: z.lazy(() => RpcLightClientExecutionProofRequestSchema())
+});
+
+export const JsonRpcRequestForMaintenanceWindowsSchema = () => z.object({
+  id: z.string(),
+  jsonrpc: z.string(),
+  method: z.enum(["maintenance_windows"]),
+  params: z.lazy(() => RpcMaintenanceWindowsRequestSchema())
+});
+
+export const JsonRpcRequestForNetworkInfoSchema = () => z.object({
+  id: z.string(),
+  jsonrpc: z.string(),
+  method: z.enum(["network_info"]),
+  params: z.lazy(() => RpcNetworkInfoRequestSchema())
+});
+
+export const JsonRpcRequestForNextLightClientBlockSchema = () => z.object({
+  id: z.string(),
+  jsonrpc: z.string(),
+  method: z.enum(["next_light_client_block"]),
+  params: z.lazy(() => RpcLightClientNextBlockRequestSchema())
+});
+
+export const JsonRpcRequestForQuerySchema = () => z.object({
+  id: z.string(),
+  jsonrpc: z.string(),
+  method: z.enum(["query"]),
+  params: z.lazy(() => RpcQueryRequestSchema())
+});
+
+export const JsonRpcRequestForSendTxSchema = () => z.object({
+  id: z.string(),
+  jsonrpc: z.string(),
+  method: z.enum(["send_tx"]),
+  params: z.lazy(() => RpcSendTransactionRequestSchema())
+});
+
+export const JsonRpcRequestForStatusSchema = () => z.object({
+  id: z.string(),
+  jsonrpc: z.string(),
+  method: z.enum(["status"]),
+  params: z.lazy(() => RpcStatusRequestSchema())
+});
+
+export const JsonRpcRequestForTxSchema = () => z.object({
+  id: z.string(),
+  jsonrpc: z.string(),
+  method: z.enum(["tx"]),
+  params: z.lazy(() => RpcTransactionStatusRequestSchema())
+});
+
+export const JsonRpcRequestForValidatorsSchema = () => z.object({
+  id: z.string(),
+  jsonrpc: z.string(),
+  method: z.enum(["validators"]),
+  params: z.lazy(() => RpcValidatorRequestSchema())
+});
+
+export const JsonRpcResponseFor_ArrayOf_RangeOfUint64And_RpcErrorSchema = () => z.intersection(z.union([z.object({
+  result: z.array(z.lazy(() => RangeOfUint64Schema()))
+}), z.object({
+  error: z.lazy(() => RpcErrorSchema())
+})]), z.object({
+  id: z.string(),
+  jsonrpc: z.string()
+}));
+
+export const JsonRpcResponseFor_ArrayOf_ValidatorStakeViewAnd_RpcErrorSchema = () => z.intersection(z.union([z.object({
+  result: z.array(z.lazy(() => ValidatorStakeViewSchema()))
+}), z.object({
+  error: z.lazy(() => RpcErrorSchema())
+})]), z.object({
+  id: z.string(),
+  jsonrpc: z.string()
+}));
+
+export const JsonRpcResponseFor_CryptoHashAnd_RpcErrorSchema = () => z.intersection(z.union([z.object({
+  result: z.lazy(() => CryptoHashSchema())
+}), z.object({
+  error: z.lazy(() => RpcErrorSchema())
+})]), z.object({
+  id: z.string(),
+  jsonrpc: z.string()
+}));
+
+export const JsonRpcResponseFor_GenesisConfigAnd_RpcErrorSchema = () => z.intersection(z.union([z.object({
+  result: z.lazy(() => GenesisConfigSchema())
+}), z.object({
+  error: z.lazy(() => RpcErrorSchema())
+})]), z.object({
+  id: z.string(),
+  jsonrpc: z.string()
+}));
+
+export const JsonRpcResponseFor_Nullable_RpcHealthResponseAnd_RpcErrorSchema = () => z.intersection(z.union([z.object({
+  result: z.union([z.lazy(() => RpcHealthResponseSchema()), z.null()])
+}), z.object({
+  error: z.lazy(() => RpcErrorSchema())
+})]), z.object({
+  id: z.string(),
+  jsonrpc: z.string()
+}));
+
+export const JsonRpcResponseFor_RpcBlockResponseAnd_RpcErrorSchema = () => z.intersection(z.union([z.object({
+  result: z.lazy(() => RpcBlockResponseSchema())
+}), z.object({
+  error: z.lazy(() => RpcErrorSchema())
+})]), z.object({
+  id: z.string(),
+  jsonrpc: z.string()
+}));
+
+export const JsonRpcResponseFor_RpcChunkResponseAnd_RpcErrorSchema = () => z.intersection(z.union([z.object({
+  result: z.lazy(() => RpcChunkResponseSchema())
+}), z.object({
+  error: z.lazy(() => RpcErrorSchema())
+})]), z.object({
+  id: z.string(),
+  jsonrpc: z.string()
+}));
+
+export const JsonRpcResponseFor_RpcClientConfigResponseAnd_RpcErrorSchema = () => z.intersection(z.union([z.object({
+  result: z.lazy(() => RpcClientConfigResponseSchema())
+}), z.object({
+  error: z.lazy(() => RpcErrorSchema())
+})]), z.object({
+  id: z.string(),
+  jsonrpc: z.string()
+}));
+
+export const JsonRpcResponseFor_RpcCongestionLevelResponseAnd_RpcErrorSchema = () => z.intersection(z.union([z.object({
+  result: z.lazy(() => RpcCongestionLevelResponseSchema())
+}), z.object({
+  error: z.lazy(() => RpcErrorSchema())
+})]), z.object({
+  id: z.string(),
+  jsonrpc: z.string()
+}));
+
+export const JsonRpcResponseFor_RpcGasPriceResponseAnd_RpcErrorSchema = () => z.intersection(z.union([z.object({
+  result: z.lazy(() => RpcGasPriceResponseSchema())
+}), z.object({
+  error: z.lazy(() => RpcErrorSchema())
+})]), z.object({
+  id: z.string(),
+  jsonrpc: z.string()
+}));
+
+export const JsonRpcResponseFor_RpcLightClientBlockProofResponseAnd_RpcErrorSchema = () => z.intersection(z.union([z.object({
+  result: z.lazy(() => RpcLightClientBlockProofResponseSchema())
+}), z.object({
+  error: z.lazy(() => RpcErrorSchema())
+})]), z.object({
+  id: z.string(),
+  jsonrpc: z.string()
+}));
+
+export const JsonRpcResponseFor_RpcLightClientExecutionProofResponseAnd_RpcErrorSchema = () => z.intersection(z.union([z.object({
+  result: z.lazy(() => RpcLightClientExecutionProofResponseSchema())
+}), z.object({
+  error: z.lazy(() => RpcErrorSchema())
+})]), z.object({
+  id: z.string(),
+  jsonrpc: z.string()
+}));
+
+export const JsonRpcResponseFor_RpcLightClientNextBlockResponseAnd_RpcErrorSchema = () => z.intersection(z.union([z.object({
+  result: z.lazy(() => RpcLightClientNextBlockResponseSchema())
+}), z.object({
+  error: z.lazy(() => RpcErrorSchema())
+})]), z.object({
+  id: z.string(),
+  jsonrpc: z.string()
+}));
+
+export const JsonRpcResponseFor_RpcNetworkInfoResponseAnd_RpcErrorSchema = () => z.intersection(z.union([z.object({
+  result: z.lazy(() => RpcNetworkInfoResponseSchema())
+}), z.object({
+  error: z.lazy(() => RpcErrorSchema())
+})]), z.object({
+  id: z.string(),
+  jsonrpc: z.string()
+}));
+
+export const JsonRpcResponseFor_RpcProtocolConfigResponseAnd_RpcErrorSchema = () => z.intersection(z.union([z.object({
+  result: z.lazy(() => RpcProtocolConfigResponseSchema())
+}), z.object({
+  error: z.lazy(() => RpcErrorSchema())
+})]), z.object({
+  id: z.string(),
+  jsonrpc: z.string()
+}));
+
+export const JsonRpcResponseFor_RpcQueryResponseAnd_RpcErrorSchema = () => z.intersection(z.union([z.object({
+  result: z.lazy(() => RpcQueryResponseSchema())
+}), z.object({
+  error: z.lazy(() => RpcErrorSchema())
+})]), z.object({
+  id: z.string(),
+  jsonrpc: z.string()
+}));
+
+export const JsonRpcResponseFor_RpcReceiptResponseAnd_RpcErrorSchema = () => z.intersection(z.union([z.object({
+  result: z.lazy(() => RpcReceiptResponseSchema())
+}), z.object({
+  error: z.lazy(() => RpcErrorSchema())
+})]), z.object({
+  id: z.string(),
+  jsonrpc: z.string()
+}));
+
+export const JsonRpcResponseFor_RpcSplitStorageInfoResponseAnd_RpcErrorSchema = () => z.intersection(z.union([z.object({
+  result: z.lazy(() => RpcSplitStorageInfoResponseSchema())
+}), z.object({
+  error: z.lazy(() => RpcErrorSchema())
+})]), z.object({
+  id: z.string(),
+  jsonrpc: z.string()
+}));
+
+export const JsonRpcResponseFor_RpcStateChangesInBlockByTypeResponseAnd_RpcErrorSchema = () => z.intersection(z.union([z.object({
+  result: z.lazy(() => RpcStateChangesInBlockByTypeResponseSchema())
+}), z.object({
+  error: z.lazy(() => RpcErrorSchema())
+})]), z.object({
+  id: z.string(),
+  jsonrpc: z.string()
+}));
+
+export const JsonRpcResponseFor_RpcStateChangesInBlockResponseAnd_RpcErrorSchema = () => z.intersection(z.union([z.object({
+  result: z.lazy(() => RpcStateChangesInBlockResponseSchema())
+}), z.object({
+  error: z.lazy(() => RpcErrorSchema())
+})]), z.object({
+  id: z.string(),
+  jsonrpc: z.string()
+}));
+
+export const JsonRpcResponseFor_RpcStatusResponseAnd_RpcErrorSchema = () => z.intersection(z.union([z.object({
+  result: z.lazy(() => RpcStatusResponseSchema())
+}), z.object({
+  error: z.lazy(() => RpcErrorSchema())
+})]), z.object({
+  id: z.string(),
+  jsonrpc: z.string()
+}));
+
+export const JsonRpcResponseFor_RpcTransactionResponseAnd_RpcErrorSchema = () => z.intersection(z.union([z.object({
+  result: z.lazy(() => RpcTransactionResponseSchema())
+}), z.object({
+  error: z.lazy(() => RpcErrorSchema())
+})]), z.object({
+  id: z.string(),
+  jsonrpc: z.string()
+}));
+
+export const JsonRpcResponseFor_RpcValidatorResponseAnd_RpcErrorSchema = () => z.intersection(z.union([z.object({
+  result: z.lazy(() => RpcValidatorResponseSchema())
+}), z.object({
+  error: z.lazy(() => RpcErrorSchema())
+})]), z.object({
+  id: z.string(),
+  jsonrpc: z.string()
+}));
+
+//
+ // Information about a Producer: its account name, peer_id and a list of
+ // connected peers that the node can use to send message for this producer.
+ 
+export const KnownProducerViewSchema = () => z.object({
+  accountId: z.lazy(() => AccountIdSchema()),
+  nextHops: z.optional(z.union([z.union([z.array(z.lazy(() => PublicKeySchema())), z.null()]), z.null()])),
+  peerId: z.lazy(() => PublicKeySchema())
+});
+
+export const LightClientBlockLiteViewSchema = () => z.object({
+  innerLite: z.lazy(() => BlockHeaderInnerLiteViewSchema()),
+  innerRestHash: z.lazy(() => CryptoHashSchema()),
+  prevBlockHash: z.lazy(() => CryptoHashSchema())
+});
+
+//
+ // Describes limits for VM and Runtime. TODO #4139: consider switching to
+ // strongly-typed wrappers instead of raw quantities
+ 
+export const LimitConfigSchema = () => z.object({
+  accountIdValidityRulesVersion: z.optional(z.lazy(() => AccountIdValidityRulesVersionSchema())),
+  initialMemoryPages: z.number(),
+  maxActionsPerReceipt: z.number(),
+  maxArgumentsLength: z.number(),
+  maxContractSize: z.number(),
+  maxElementsPerContractTable: z.optional(z.union([z.union([z.number(), z.null()]), z.null()])),
+  maxFunctionsNumberPerContract: z.optional(z.union([z.union([z.number(), z.null()]), z.null()])),
+  maxGasBurnt: z.lazy(() => NearGasSchema()),
+  maxLengthMethodName: z.number(),
+  maxLengthReturnedData: z.number(),
+  maxLengthStorageKey: z.number(),
+  maxLengthStorageValue: z.number(),
+  maxLocalsPerContract: z.optional(z.union([z.union([z.number(), z.null()]), z.null()])),
+  maxMemoryPages: z.number(),
+  maxNumberBytesMethodNames: z.number(),
+  maxNumberInputDataDependencies: z.number(),
+  maxNumberLogs: z.number(),
+  maxNumberRegisters: z.number(),
+  maxPromisesPerFunctionCallAction: z.number(),
+  maxReceiptSize: z.number(),
+  maxRegisterSize: z.number(),
+  maxStackHeight: z.number(),
+  maxTablesPerContract: z.optional(z.union([z.union([z.number(), z.null()]), z.null()])),
+  maxTotalLogLength: z.number(),
+  maxTotalPrepaidGas: z.lazy(() => NearGasSchema()),
+  maxTransactionSize: z.number(),
+  maxYieldPayloadSize: z.number(),
+  perReceiptStorageProofSizeLimit: z.number(),
+  registersMemoryLimit: z.number(),
+  yieldTimeoutLengthInBlocks: z.number()
+});
+
+export const LogSummaryStyleSchema = () => z.enum(["plain", "colored"]);
+
+export const MerklePathItemSchema = () => z.object({
+  direction: z.lazy(() => DirectionSchema()),
+  hash: z.lazy(() => CryptoHashSchema())
+});
+
+export const MethodResolveErrorSchema = () => z.enum(["MethodEmptyName", "MethodNotFound", "MethodInvalidSignature"]);
+
+export const MissingTrieValueSchema = () => z.object({
+  context: z.lazy(() => MissingTrieValueContextSchema()),
+  hash: z.lazy(() => CryptoHashSchema())
+});
+
+// Contexts in which `StorageError::MissingTrieValue` error might occur. 
+export const MissingTrieValueContextSchema = () => z.union([z.enum(["TrieIterator"]), z.enum(["TriePrefetchingStorage"]), z.enum(["TrieMemoryPartialStorage"]), z.enum(["TrieStorage"])]);
 
 export const MutableConfigValueSchema = () => z.string();
 
 export const NearGasSchema = () => z.number();
 
-export const NetworkInfoViewSchema = () =>
-  z.object({
-    connectedPeers: z.array(z.lazy(() => PeerInfoViewSchema())),
-    knownProducers: z.array(z.lazy(() => KnownProducerViewSchema())),
-    numConnectedPeers: z.number(),
-    peerMaxCount: z.number(),
-    tier1AccountsData: z.array(z.lazy(() => AccountDataViewSchema())),
-    tier1AccountsKeys: z.array(z.lazy(() => PublicKeySchema())),
-    tier1Connections: z.array(z.lazy(() => PeerInfoViewSchema())),
-  });
-
-export const NextEpochValidatorInfoSchema = () =>
-  z.object({
-    accountId: z.lazy(() => AccountIdSchema()),
-    publicKey: z.lazy(() => PublicKeySchema()),
-    shards: z.array(z.lazy(() => ShardIdSchema())),
-    stake: z.string(),
-  });
-
-//
-// An Action that can be included in a transaction or receipt, excluding
-// delegate actions. This type represents all possible action types except
-// DelegateAction to prevent infinite recursion in meta-transactions.
-
-export const NonDelegateActionSchema = () =>
-  z.union([
-    z.object({
-      CreateAccount: z.lazy(() => CreateAccountActionSchema()),
-    }),
-    z.object({
-      DeployContract: z.lazy(() => DeployContractActionSchema()),
-    }),
-    z.object({
-      FunctionCall: z.lazy(() => FunctionCallActionSchema()),
-    }),
-    z.object({
-      Transfer: z.lazy(() => TransferActionSchema()),
-    }),
-    z.object({
-      Stake: z.lazy(() => StakeActionSchema()),
-    }),
-    z.object({
-      AddKey: z.lazy(() => AddKeyActionSchema()),
-    }),
-    z.object({
-      DeleteKey: z.lazy(() => DeleteKeyActionSchema()),
-    }),
-    z.object({
-      DeleteAccount: z.lazy(() => DeleteAccountActionSchema()),
-    }),
-    z.object({
-      DeployGlobalContract: z.lazy(() => DeployGlobalContractActionSchema()),
-    }),
-    z.object({
-      UseGlobalContract: z.lazy(() => UseGlobalContractActionSchema()),
-    }),
-  ]);
-
-// Peer id is the public key.
+export const NetworkInfoViewSchema = () => z.object({
+  connectedPeers: z.array(z.lazy(() => PeerInfoViewSchema())),
+  knownProducers: z.array(z.lazy(() => KnownProducerViewSchema())),
+  numConnectedPeers: z.number(),
+  peerMaxCount: z.number(),
+  tier1AccountsData: z.array(z.lazy(() => AccountDataViewSchema())),
+  tier1AccountsKeys: z.array(z.lazy(() => PublicKeySchema())),
+  tier1Connections: z.array(z.lazy(() => PeerInfoViewSchema()))
+});
+
+export const NextEpochValidatorInfoSchema = () => z.object({
+  accountId: z.lazy(() => AccountIdSchema()),
+  publicKey: z.lazy(() => PublicKeySchema()),
+  shards: z.array(z.lazy(() => ShardIdSchema())),
+  stake: z.string()
+});
+
+//
+ // An Action that can be included in a transaction or receipt, excluding
+ // delegate actions. This type represents all possible action types except
+ // DelegateAction to prevent infinite recursion in meta-transactions.
+ 
+export const NonDelegateActionSchema = () => z.union([z.object({
+  CreateAccount: z.lazy(() => CreateAccountActionSchema())
+}), z.object({
+  DeployContract: z.lazy(() => DeployContractActionSchema())
+}), z.object({
+  FunctionCall: z.lazy(() => FunctionCallActionSchema())
+}), z.object({
+  Transfer: z.lazy(() => TransferActionSchema())
+}), z.object({
+  Stake: z.lazy(() => StakeActionSchema())
+}), z.object({
+  AddKey: z.lazy(() => AddKeyActionSchema())
+}), z.object({
+  DeleteKey: z.lazy(() => DeleteKeyActionSchema())
+}), z.object({
+  DeleteAccount: z.lazy(() => DeleteAccountActionSchema())
+}), z.object({
+  DeployGlobalContract: z.lazy(() => DeployGlobalContractActionSchema())
+}), z.object({
+  UseGlobalContract: z.lazy(() => UseGlobalContractActionSchema())
+})]);
+
+// Peer id is the public key. 
 export const PeerIdSchema = () => z.lazy(() => PublicKeySchema());
 
-export const PeerInfoViewSchema = () =>
-  z.object({
-    accountId: z.optional(z.union([z.lazy(() => AccountIdSchema()), z.null()])),
-    addr: z.string(),
-    archival: z.boolean(),
-    blockHash: z.optional(
-      z.union([z.lazy(() => CryptoHashSchema()), z.null()])
-    ),
-    connectionEstablishedTimeMillis: z.number(),
-    height: z.optional(z.union([z.union([z.number(), z.null()]), z.null()])),
-    isHighestBlockInvalid: z.boolean(),
-    isOutboundPeer: z.boolean(),
-    lastTimePeerRequestedMillis: z.number(),
-    lastTimeReceivedMessageMillis: z.number(),
-    nonce: z.number(),
-    peerId: z.lazy(() => PublicKeySchema()),
-    receivedBytesPerSec: z.number(),
-    sentBytesPerSec: z.number(),
-    trackedShards: z.array(z.lazy(() => ShardIdSchema())),
-  });
-
-// Error that can occur while preparing or executing Wasm smart-contract.
-export const PrepareErrorSchema = () =>
-  z.union([
-    z.enum(['Serialization']),
-    z.enum(['Deserialization']),
-    z.enum(['InternalMemoryDeclared']),
-    z.enum(['GasInstrumentation']),
-    z.enum(['StackHeightInstrumentation']),
-    z.enum(['Instantiate']),
-    z.enum(['Memory']),
-    z.enum(['TooManyFunctions']),
-    z.enum(['TooManyLocals']),
-    z.enum(['TooManyTables']),
-    z.enum(['TooManyTableElements']),
-  ]);
-
-//
-// Configures whether the node checks the next or the next next epoch for
-// network version compatibility.
-
-export const ProtocolVersionCheckConfigSchema = () =>
-  z.enum(['Next', 'NextNext']);
+export const PeerInfoViewSchema = () => z.object({
+  accountId: z.optional(z.union([z.lazy(() => AccountIdSchema()), z.null()])),
+  addr: z.string(),
+  archival: z.boolean(),
+  blockHash: z.optional(z.union([z.lazy(() => CryptoHashSchema()), z.null()])),
+  connectionEstablishedTimeMillis: z.number(),
+  height: z.optional(z.union([z.union([z.number(), z.null()]), z.null()])),
+  isHighestBlockInvalid: z.boolean(),
+  isOutboundPeer: z.boolean(),
+  lastTimePeerRequestedMillis: z.number(),
+  lastTimeReceivedMessageMillis: z.number(),
+  nonce: z.number(),
+  peerId: z.lazy(() => PublicKeySchema()),
+  receivedBytesPerSec: z.number(),
+  sentBytesPerSec: z.number(),
+  trackedShards: z.array(z.lazy(() => ShardIdSchema()))
+});
+
+// Error that can occur while preparing or executing Wasm smart-contract. 
+export const PrepareErrorSchema = () => z.union([z.enum(["Serialization"]), z.enum(["Deserialization"]), z.enum(["InternalMemoryDeclared"]), z.enum(["GasInstrumentation"]), z.enum(["StackHeightInstrumentation"]), z.enum(["Instantiate"]), z.enum(["Memory"]), z.enum(["TooManyFunctions"]), z.enum(["TooManyLocals"]), z.enum(["TooManyTables"]), z.enum(["TooManyTableElements"])]);
+
+//
+ // Configures whether the node checks the next or the next next epoch for
+ // network version compatibility.
+ 
+export const ProtocolVersionCheckConfigSchema = () => z.enum(["Next", "NextNext"]);
 
 export const PublicKeySchema = () => z.string();
 
-export const RangeOfUint64Schema = () =>
-  z.object({
-    end: z.number(),
-    start: z.number(),
-  });
-
-export const ReceiptEnumViewSchema = () =>
-  z.union([
-    z.object({
-      Action: z.object({
-        actions: z.array(z.lazy(() => ActionViewSchema())),
-        gasPrice: z.string(),
-        inputDataIds: z.array(z.lazy(() => CryptoHashSchema())),
-        isPromiseYield: z.optional(z.boolean()),
-        outputDataReceivers: z.array(z.lazy(() => DataReceiverViewSchema())),
-        signerId: z.lazy(() => AccountIdSchema()),
-        signerPublicKey: z.lazy(() => PublicKeySchema()),
-      }),
-    }),
-    z.object({
-      Data: z.object({
-        data: z.optional(z.union([z.union([z.string(), z.null()]), z.null()])),
-        dataId: z.lazy(() => CryptoHashSchema()),
-        isPromiseResume: z.optional(z.boolean()),
-      }),
-    }),
-    z.object({
-      GlobalContractDistribution: z.object({
-        alreadyDeliveredShards: z.array(z.lazy(() => ShardIdSchema())),
-        code: z.string(),
-        id: z.lazy(() => GlobalContractIdentifierSchema()),
-        targetShard: z.lazy(() => ShardIdSchema()),
-      }),
-    }),
-  ]);
-
-// Describes the error for validating a receipt.
-export const ReceiptValidationErrorSchema = () =>
-  z.union([
-    z.object({
-      InvalidPredecessorId: z.object({
-        accountId: z.string(),
-      }),
-    }),
-    z.object({
-      InvalidReceiverId: z.object({
-        accountId: z.string(),
-      }),
-    }),
-    z.object({
-      InvalidSignerId: z.object({
-        accountId: z.string(),
-      }),
-    }),
-    z.object({
-      InvalidDataReceiverId: z.object({
-        accountId: z.string(),
-      }),
-    }),
-    z.object({
-      ReturnedValueLengthExceeded: z.object({
-        length: z.number(),
-        limit: z.number(),
-      }),
-    }),
-    z.object({
-      NumberInputDataDependenciesExceeded: z.object({
-        limit: z.number(),
-        numberOfInputDataDependencies: z.number(),
-      }),
-    }),
-    z.object({
-      ActionsValidation: z.lazy(() => ActionsValidationErrorSchema()),
-    }),
-    z.object({
-      ReceiptSizeExceeded: z.object({
-        limit: z.number(),
-        size: z.number(),
-      }),
-    }),
-  ]);
-
-export const ReceiptViewSchema = () =>
-  z.object({
-    predecessorId: z.lazy(() => AccountIdSchema()),
-    priority: z.optional(z.number()),
-    receipt: z.lazy(() => ReceiptEnumViewSchema()),
-    receiptId: z.lazy(() => CryptoHashSchema()),
-    receiverId: z.lazy(() => AccountIdSchema()),
-  });
-
-export const RpcBlockRequestSchema = () =>
-  z.union([
-    z.object({
-      blockId: z.lazy(() => BlockIdSchema()),
-    }),
-    z.object({
-      finality: z.lazy(() => FinalitySchema()),
-    }),
-    z.object({
-      syncCheckpoint: z.lazy(() => SyncCheckpointSchema()),
-    }),
-  ]);
-
-export const RpcBlockResponseSchema = () =>
-  z.object({
-    author: z.lazy(() => AccountIdSchema()),
-    chunks: z.array(z.lazy(() => ChunkHeaderViewSchema())),
-    header: z.lazy(() => BlockHeaderViewSchema()),
-  });
-
-export const RpcChunkRequestSchema = () =>
-  z.union([
-    z.object({
-      blockId: z.lazy(() => BlockIdSchema()),
-      shardId: z.lazy(() => ShardIdSchema()),
-    }),
-    z.object({
-      chunkId: z.lazy(() => CryptoHashSchema()),
-    }),
-  ]);
-
-export const RpcChunkResponseSchema = () =>
-  z.object({
-    author: z.lazy(() => AccountIdSchema()),
-    header: z.lazy(() => ChunkHeaderViewSchema()),
-    receipts: z.array(z.lazy(() => ReceiptViewSchema())),
-    transactions: z.array(z.lazy(() => SignedTransactionViewSchema())),
-  });
+export const RangeOfUint64Schema = () => z.object({
+  end: z.number(),
+  start: z.number()
+});
+
+export const ReceiptEnumViewSchema = () => z.union([z.object({
+  Action: z.object({
+  actions: z.array(z.lazy(() => ActionViewSchema())),
+  gasPrice: z.string(),
+  inputDataIds: z.array(z.lazy(() => CryptoHashSchema())),
+  isPromiseYield: z.optional(z.boolean()),
+  outputDataReceivers: z.array(z.lazy(() => DataReceiverViewSchema())),
+  signerId: z.lazy(() => AccountIdSchema()),
+  signerPublicKey: z.lazy(() => PublicKeySchema())
+})
+}), z.object({
+  Data: z.object({
+  data: z.optional(z.union([z.union([z.string(), z.null()]), z.null()])),
+  dataId: z.lazy(() => CryptoHashSchema()),
+  isPromiseResume: z.optional(z.boolean())
+})
+}), z.object({
+  GlobalContractDistribution: z.object({
+  alreadyDeliveredShards: z.array(z.lazy(() => ShardIdSchema())),
+  code: z.string(),
+  id: z.lazy(() => GlobalContractIdentifierSchema()),
+  targetShard: z.lazy(() => ShardIdSchema())
+})
+})]);
+
+// Describes the error for validating a receipt. 
+export const ReceiptValidationErrorSchema = () => z.union([z.object({
+  InvalidPredecessorId: z.object({
+  accountId: z.string()
+})
+}), z.object({
+  InvalidReceiverId: z.object({
+  accountId: z.string()
+})
+}), z.object({
+  InvalidSignerId: z.object({
+  accountId: z.string()
+})
+}), z.object({
+  InvalidDataReceiverId: z.object({
+  accountId: z.string()
+})
+}), z.object({
+  ReturnedValueLengthExceeded: z.object({
+  length: z.number(),
+  limit: z.number()
+})
+}), z.object({
+  NumberInputDataDependenciesExceeded: z.object({
+  limit: z.number(),
+  numberOfInputDataDependencies: z.number()
+})
+}), z.object({
+  ActionsValidation: z.lazy(() => ActionsValidationErrorSchema())
+}), z.object({
+  ReceiptSizeExceeded: z.object({
+  limit: z.number(),
+  size: z.number()
+})
+})]);
+
+export const ReceiptViewSchema = () => z.object({
+  predecessorId: z.lazy(() => AccountIdSchema()),
+  priority: z.optional(z.number()),
+  receipt: z.lazy(() => ReceiptEnumViewSchema()),
+  receiptId: z.lazy(() => CryptoHashSchema()),
+  receiverId: z.lazy(() => AccountIdSchema())
+});
+
+export const RpcBlockRequestSchema = () => z.union([z.object({
+  blockId: z.lazy(() => BlockIdSchema())
+}), z.object({
+  finality: z.lazy(() => FinalitySchema())
+}), z.object({
+  syncCheckpoint: z.lazy(() => SyncCheckpointSchema())
+})]);
+
+export const RpcBlockResponseSchema = () => z.object({
+  author: z.lazy(() => AccountIdSchema()),
+  chunks: z.array(z.lazy(() => ChunkHeaderViewSchema())),
+  header: z.lazy(() => BlockHeaderViewSchema())
+});
+
+export const RpcChunkRequestSchema = () => z.union([z.object({
+  blockId: z.lazy(() => BlockIdSchema()),
+  shardId: z.lazy(() => ShardIdSchema())
+}), z.object({
+  chunkId: z.lazy(() => CryptoHashSchema())
+})]);
+
+export const RpcChunkResponseSchema = () => z.object({
+  author: z.lazy(() => AccountIdSchema()),
+  header: z.lazy(() => ChunkHeaderViewSchema()),
+  receipts: z.array(z.lazy(() => ReceiptViewSchema())),
+  transactions: z.array(z.lazy(() => SignedTransactionViewSchema()))
+});
 
 export const RpcClientConfigRequestSchema = () => z.null();
 
-// ClientConfig where some fields can be updated at runtime.
-export const RpcClientConfigResponseSchema = () =>
-  z.object({
-    archive: z.boolean(),
-    blockFetchHorizon: z.number(),
-    blockHeaderFetchHorizon: z.number(),
-    blockProductionTrackingDelay: z.array(z.number()),
-    catchupStepPeriod: z.array(z.number()),
-    chainId: z.string(),
-    chunkDistributionNetwork: z.optional(
-      z.union([z.lazy(() => ChunkDistributionNetworkConfigSchema()), z.null()])
-    ),
-    chunkRequestRetryPeriod: z.array(z.number()),
-    chunkValidationThreads: z.number(),
-    chunkWaitMult: z.array(z.number()),
-    clientBackgroundMigrationThreads: z.number(),
-    doomslugStepPeriod: z.array(z.number()),
-    enableMultilineLogging: z.boolean(),
-    enableStatisticsExport: z.boolean(),
-    epochLength: z.number(),
-    epochSync: z.lazy(() => EpochSyncConfigSchema()),
-    expectedShutdown: z.lazy(() => MutableConfigValueSchema()),
-    gc: z.lazy(() => GCConfigSchema()),
-    headerSyncExpectedHeightPerSecond: z.number(),
-    headerSyncInitialTimeout: z.array(z.number()),
-    headerSyncProgressTimeout: z.array(z.number()),
-    headerSyncStallBanTimeout: z.array(z.number()),
-    logSummaryPeriod: z.array(z.number()),
-    logSummaryStyle: z.lazy(() => LogSummaryStyleSchema()),
-    maxBlockProductionDelay: z.array(z.number()),
-    maxBlockWaitDelay: z.array(z.number()),
-    maxGasBurntView: z.optional(
-      z.union([z.lazy(() => NearGasSchema()), z.null()])
-    ),
-    minBlockProductionDelay: z.array(z.number()),
-    minNumPeers: z.number(),
-    numBlockProducerSeats: z.number(),
-    orphanStateWitnessMaxSize: z.number(),
-    orphanStateWitnessPoolSize: z.number(),
-    produceChunkAddTransactionsTimeLimit: z.string(),
-    produceEmptyBlocks: z.boolean(),
-    protocolVersionCheck: z.lazy(() => ProtocolVersionCheckConfigSchema()),
-    reshardingConfig: z.lazy(() => MutableConfigValueSchema()),
-    rpcAddr: z.optional(z.union([z.union([z.string(), z.null()]), z.null()])),
-    saveInvalidWitnesses: z.boolean(),
-    saveLatestWitnesses: z.boolean(),
-    saveTrieChanges: z.boolean(),
-    saveTxOutcomes: z.boolean(),
-    skipSyncWait: z.boolean(),
-    stateRequestServerThreads: z.number(),
-    stateRequestThrottlePeriod: z.array(z.number()),
-    stateRequestsPerThrottlePeriod: z.number(),
-    stateSync: z.lazy(() => StateSyncConfigSchema()),
-    stateSyncEnabled: z.boolean(),
-    stateSyncExternalBackoff: z.array(z.number()),
-    stateSyncExternalTimeout: z.array(z.number()),
-    stateSyncP2pTimeout: z.array(z.number()),
-    stateSyncRetryBackoff: z.array(z.number()),
-    syncCheckPeriod: z.array(z.number()),
-    syncHeightThreshold: z.number(),
-    syncMaxBlockRequests: z.number(),
-    syncStepPeriod: z.array(z.number()),
-    trackedShardsConfig: z.lazy(() => TrackedShardsConfigSchema()),
-    transactionPoolSizeLimit: z.optional(
-      z.union([z.union([z.number(), z.null()]), z.null()])
-    ),
-    transactionRequestHandlerThreads: z.number(),
-    trieViewerStateSizeLimit: z.optional(
-      z.union([z.union([z.number(), z.null()]), z.null()])
-    ),
-    ttlAccountIdRouter: z.array(z.number()),
-    txRoutingHeightHorizon: z.number(),
-    version: z.lazy(() => VersionSchema()),
-    viewClientThreads: z.number(),
-  });
-
-export const RpcCongestionLevelRequestSchema = () =>
-  z.union([
-    z.object({
-      blockId: z.lazy(() => BlockIdSchema()),
-      shardId: z.lazy(() => ShardIdSchema()),
-    }),
-    z.object({
-      chunkId: z.lazy(() => CryptoHashSchema()),
-    }),
-  ]);
-
-export const RpcCongestionLevelResponseSchema = () =>
-  z.object({
-    congestionLevel: z.number(),
-  });
-
-//
-// This struct may be returned from JSON RPC server in case of error It is
-// expected that this struct has impl From<_> all other RPC errors like
-// [RpcBlockError](crate::types::blocks::RpcBlockError)
-
-export const RpcErrorSchema = () =>
-  z.intersection(
-    z.union([
-      z.object({
-        cause: z.lazy(() => RpcRequestValidationErrorKindSchema()),
-        name: z.enum(['REQUEST_VALIDATION_ERROR']),
-      }),
-      z.object({
-        cause: z.unknown(),
-        name: z.enum(['HANDLER_ERROR']),
-      }),
-      z.object({
-        cause: z.unknown(),
-        name: z.enum(['INTERNAL_ERROR']),
-      }),
-    ]),
-    z.object({
-      cause: z.optional(z.unknown()),
-      code: z.number(),
-      data: z.optional(z.unknown()),
-      message: z.string(),
-      name: z.optional(z.unknown()),
-    })
-  );
-
-export const RpcGasPriceRequestSchema = () =>
-  z.object({
-    blockId: z.optional(z.union([z.lazy(() => BlockIdSchema()), z.null()])),
-  });
-
-export const RpcGasPriceResponseSchema = () =>
-  z.object({
-    gasPrice: z.string(),
-  });
+// ClientConfig where some fields can be updated at runtime. 
+export const RpcClientConfigResponseSchema = () => z.object({
+  archive: z.boolean(),
+  blockFetchHorizon: z.number(),
+  blockHeaderFetchHorizon: z.number(),
+  blockProductionTrackingDelay: z.array(z.number()),
+  catchupStepPeriod: z.array(z.number()),
+  chainId: z.string(),
+  chunkDistributionNetwork: z.optional(z.union([z.lazy(() => ChunkDistributionNetworkConfigSchema()), z.null()])),
+  chunkRequestRetryPeriod: z.array(z.number()),
+  chunkValidationThreads: z.number(),
+  chunkWaitMult: z.array(z.number()),
+  clientBackgroundMigrationThreads: z.number(),
+  doomslugStepPeriod: z.array(z.number()),
+  enableMultilineLogging: z.boolean(),
+  enableStatisticsExport: z.boolean(),
+  epochLength: z.number(),
+  epochSync: z.lazy(() => EpochSyncConfigSchema()),
+  expectedShutdown: z.lazy(() => MutableConfigValueSchema()),
+  gc: z.lazy(() => GCConfigSchema()),
+  headerSyncExpectedHeightPerSecond: z.number(),
+  headerSyncInitialTimeout: z.array(z.number()),
+  headerSyncProgressTimeout: z.array(z.number()),
+  headerSyncStallBanTimeout: z.array(z.number()),
+  logSummaryPeriod: z.array(z.number()),
+  logSummaryStyle: z.lazy(() => LogSummaryStyleSchema()),
+  maxBlockProductionDelay: z.array(z.number()),
+  maxBlockWaitDelay: z.array(z.number()),
+  maxGasBurntView: z.optional(z.union([z.lazy(() => NearGasSchema()), z.null()])),
+  minBlockProductionDelay: z.array(z.number()),
+  minNumPeers: z.number(),
+  numBlockProducerSeats: z.number(),
+  orphanStateWitnessMaxSize: z.number(),
+  orphanStateWitnessPoolSize: z.number(),
+  produceChunkAddTransactionsTimeLimit: z.string(),
+  produceEmptyBlocks: z.boolean(),
+  protocolVersionCheck: z.lazy(() => ProtocolVersionCheckConfigSchema()),
+  reshardingConfig: z.lazy(() => MutableConfigValueSchema()),
+  rpcAddr: z.optional(z.union([z.union([z.string(), z.null()]), z.null()])),
+  saveInvalidWitnesses: z.boolean(),
+  saveLatestWitnesses: z.boolean(),
+  saveTrieChanges: z.boolean(),
+  saveTxOutcomes: z.boolean(),
+  skipSyncWait: z.boolean(),
+  stateRequestServerThreads: z.number(),
+  stateRequestThrottlePeriod: z.array(z.number()),
+  stateRequestsPerThrottlePeriod: z.number(),
+  stateSync: z.lazy(() => StateSyncConfigSchema()),
+  stateSyncEnabled: z.boolean(),
+  stateSyncExternalBackoff: z.array(z.number()),
+  stateSyncExternalTimeout: z.array(z.number()),
+  stateSyncP2pTimeout: z.array(z.number()),
+  stateSyncRetryBackoff: z.array(z.number()),
+  syncCheckPeriod: z.array(z.number()),
+  syncHeightThreshold: z.number(),
+  syncMaxBlockRequests: z.number(),
+  syncStepPeriod: z.array(z.number()),
+  trackedShardsConfig: z.lazy(() => TrackedShardsConfigSchema()),
+  transactionPoolSizeLimit: z.optional(z.union([z.union([z.number(), z.null()]), z.null()])),
+  transactionRequestHandlerThreads: z.number(),
+  trieViewerStateSizeLimit: z.optional(z.union([z.union([z.number(), z.null()]), z.null()])),
+  ttlAccountIdRouter: z.array(z.number()),
+  txRoutingHeightHorizon: z.number(),
+  version: z.lazy(() => VersionSchema()),
+  viewClientThreads: z.number()
+});
+
+export const RpcCongestionLevelRequestSchema = () => z.union([z.object({
+  blockId: z.lazy(() => BlockIdSchema()),
+  shardId: z.lazy(() => ShardIdSchema())
+}), z.object({
+  chunkId: z.lazy(() => CryptoHashSchema())
+})]);
+
+export const RpcCongestionLevelResponseSchema = () => z.object({
+  congestionLevel: z.number()
+});
+
+//
+ // This struct may be returned from JSON RPC server in case of error It is
+ // expected that this struct has impl From<_> all other RPC errors like
+ // [RpcBlockError](crate::types::blocks::RpcBlockError)
+ 
+export const RpcErrorSchema = () => z.intersection(z.union([z.object({
+  cause: z.lazy(() => RpcRequestValidationErrorKindSchema()),
+  name: z.enum(["REQUEST_VALIDATION_ERROR"])
+}), z.object({
+  cause: z.unknown(),
+  name: z.enum(["HANDLER_ERROR"])
+}), z.object({
+  cause: z.unknown(),
+  name: z.enum(["INTERNAL_ERROR"])
+})]), z.object({
+  cause: z.optional(z.unknown()),
+  code: z.number(),
+  data: z.optional(z.unknown()),
+  message: z.string(),
+  name: z.optional(z.unknown())
+}));
+
+export const RpcGasPriceRequestSchema = () => z.object({
+  blockId: z.optional(z.union([z.lazy(() => BlockIdSchema()), z.null()]))
+});
+
+export const RpcGasPriceResponseSchema = () => z.object({
+  gasPrice: z.string()
+});
 
 export const RpcHealthRequestSchema = () => z.null();
 
 export const RpcHealthResponseSchema = () => z.null();
 
-export const RpcKnownProducerSchema = () =>
-  z.object({
-    accountId: z.lazy(() => AccountIdSchema()),
-    addr: z.optional(z.union([z.union([z.string(), z.null()]), z.null()])),
-    peerId: z.lazy(() => PeerIdSchema()),
-  });
-
-export const RpcLightClientBlockProofRequestSchema = () =>
-  z.object({
-    blockHash: z.lazy(() => CryptoHashSchema()),
-    lightClientHead: z.lazy(() => CryptoHashSchema()),
-  });
-
-export const RpcLightClientBlockProofResponseSchema = () =>
-  z.object({
-    blockHeaderLite: z.lazy(() => LightClientBlockLiteViewSchema()),
-    blockProof: z.array(z.lazy(() => MerklePathItemSchema())),
-  });
-
-export const RpcLightClientExecutionProofRequestSchema = () =>
-  z.intersection(
-    z.union([
-      z.object({
-        senderId: z.lazy(() => AccountIdSchema()),
-        transactionHash: z.lazy(() => CryptoHashSchema()),
-        type: z.enum(['transaction']),
-      }),
-      z.object({
-        receiptId: z.lazy(() => CryptoHashSchema()),
-        receiverId: z.lazy(() => AccountIdSchema()),
-        type: z.enum(['receipt']),
-      }),
-    ]),
-    z.object({
-      lightClientHead: z.lazy(() => CryptoHashSchema()),
-    })
-  );
-
-export const RpcLightClientExecutionProofResponseSchema = () =>
-  z.object({
-    blockHeaderLite: z.lazy(() => LightClientBlockLiteViewSchema()),
-    blockProof: z.array(z.lazy(() => MerklePathItemSchema())),
-    outcomeProof: z.lazy(() => ExecutionOutcomeWithIdViewSchema()),
-    outcomeRootProof: z.array(z.lazy(() => MerklePathItemSchema())),
-  });
-
-export const RpcLightClientNextBlockRequestSchema = () =>
-  z.object({
-    lastBlockHash: z.lazy(() => CryptoHashSchema()),
-  });
-
-//
-// A state for the current head of a light client. More info
-// [here](https://nomicon.io/ChainSpec/LightClient).
-
-export const RpcLightClientNextBlockResponseSchema = () =>
-  z.object({
-    approvalsAfterNext: z.optional(
-      z.array(z.union([z.lazy(() => SignatureSchema()), z.null()]))
-    ),
-    innerLite: z.optional(z.lazy(() => BlockHeaderInnerLiteViewSchema())),
-    innerRestHash: z.optional(z.lazy(() => CryptoHashSchema())),
-    nextBlockInnerHash: z.optional(z.lazy(() => CryptoHashSchema())),
-    nextBps: z.optional(
-      z.union([
-        z.union([z.array(z.lazy(() => ValidatorStakeViewSchema())), z.null()]),
-        z.null(),
-      ])
-    ),
-    prevBlockHash: z.optional(z.lazy(() => CryptoHashSchema())),
-  });
-
-export const RpcMaintenanceWindowsRequestSchema = () =>
-  z.object({
-    accountId: z.lazy(() => AccountIdSchema()),
-  });
+export const RpcKnownProducerSchema = () => z.object({
+  accountId: z.lazy(() => AccountIdSchema()),
+  addr: z.optional(z.union([z.union([z.string(), z.null()]), z.null()])),
+  peerId: z.lazy(() => PeerIdSchema())
+});
+
+export const RpcLightClientBlockProofRequestSchema = () => z.object({
+  blockHash: z.lazy(() => CryptoHashSchema()),
+  lightClientHead: z.lazy(() => CryptoHashSchema())
+});
+
+export const RpcLightClientBlockProofResponseSchema = () => z.object({
+  blockHeaderLite: z.lazy(() => LightClientBlockLiteViewSchema()),
+  blockProof: z.array(z.lazy(() => MerklePathItemSchema()))
+});
+
+export const RpcLightClientExecutionProofRequestSchema = () => z.intersection(z.union([z.object({
+  senderId: z.lazy(() => AccountIdSchema()),
+  transactionHash: z.lazy(() => CryptoHashSchema()),
+  type: z.enum(["transaction"])
+}), z.object({
+  receiptId: z.lazy(() => CryptoHashSchema()),
+  receiverId: z.lazy(() => AccountIdSchema()),
+  type: z.enum(["receipt"])
+})]), z.object({
+  lightClientHead: z.lazy(() => CryptoHashSchema())
+}));
+
+export const RpcLightClientExecutionProofResponseSchema = () => z.object({
+  blockHeaderLite: z.lazy(() => LightClientBlockLiteViewSchema()),
+  blockProof: z.array(z.lazy(() => MerklePathItemSchema())),
+  outcomeProof: z.lazy(() => ExecutionOutcomeWithIdViewSchema()),
+  outcomeRootProof: z.array(z.lazy(() => MerklePathItemSchema()))
+});
+
+export const RpcLightClientNextBlockRequestSchema = () => z.object({
+  lastBlockHash: z.lazy(() => CryptoHashSchema())
+});
+
+//
+ // A state for the current head of a light client. More info
+ // [here](https://nomicon.io/ChainSpec/LightClient).
+ 
+export const RpcLightClientNextBlockResponseSchema = () => z.object({
+  approvalsAfterNext: z.optional(z.array(z.union([z.lazy(() => SignatureSchema()), z.null()]))),
+  innerLite: z.optional(z.lazy(() => BlockHeaderInnerLiteViewSchema())),
+  innerRestHash: z.optional(z.lazy(() => CryptoHashSchema())),
+  nextBlockInnerHash: z.optional(z.lazy(() => CryptoHashSchema())),
+  nextBps: z.optional(z.union([z.union([z.array(z.lazy(() => ValidatorStakeViewSchema())), z.null()]), z.null()])),
+  prevBlockHash: z.optional(z.lazy(() => CryptoHashSchema()))
+});
+
+export const RpcMaintenanceWindowsRequestSchema = () => z.object({
+  accountId: z.lazy(() => AccountIdSchema())
+});
 
 export const RpcNetworkInfoRequestSchema = () => z.null();
 
-export const RpcNetworkInfoResponseSchema = () =>
-  z.object({
-    activePeers: z.array(z.lazy(() => RpcPeerInfoSchema())),
-    knownProducers: z.array(z.lazy(() => RpcKnownProducerSchema())),
-    numActivePeers: z.number(),
-    peerMaxCount: z.number(),
-    receivedBytesPerSec: z.number(),
-    sentBytesPerSec: z.number(),
-  });
-
-export const RpcPeerInfoSchema = () =>
-  z.object({
-    accountId: z.optional(z.union([z.lazy(() => AccountIdSchema()), z.null()])),
-    addr: z.optional(z.union([z.union([z.string(), z.null()]), z.null()])),
-    id: z.lazy(() => PeerIdSchema()),
-  });
-
-export const RpcProtocolConfigRequestSchema = () =>
-  z.union([
-    z.object({
-      blockId: z.lazy(() => BlockIdSchema()),
-    }),
-    z.object({
-      finality: z.lazy(() => FinalitySchema()),
-    }),
-    z.object({
-      syncCheckpoint: z.lazy(() => SyncCheckpointSchema()),
-    }),
-  ]);
-
-export const RpcProtocolConfigResponseSchema = () =>
-  z.object({
-    avgHiddenValidatorSeatsPerShard: z.array(z.number()),
-    blockProducerKickoutThreshold: z.number(),
-    chainId: z.string(),
-    chunkProducerKickoutThreshold: z.number(),
-    chunkValidatorOnlyKickoutThreshold: z.number(),
-    dynamicResharding: z.boolean(),
-    epochLength: z.number(),
-    fishermenThreshold: z.string(),
-    gasLimit: z.lazy(() => NearGasSchema()),
-    gasPriceAdjustmentRate: z.array(z.number()),
-    genesisHeight: z.number(),
-    genesisTime: z.string(),
-    maxGasPrice: z.string(),
-    maxInflationRate: z.array(z.number()),
-    maxKickoutStakePerc: z.number(),
-    minGasPrice: z.string(),
-    minimumStakeDivisor: z.number(),
-    minimumStakeRatio: z.array(z.number()),
-    minimumValidatorsPerShard: z.number(),
-    numBlockProducerSeats: z.number(),
-    numBlockProducerSeatsPerShard: z.array(z.number()),
-    numBlocksPerYear: z.number(),
-    onlineMaxThreshold: z.array(z.number()),
-    onlineMinThreshold: z.array(z.number()),
-    protocolRewardRate: z.array(z.number()),
-    protocolTreasuryAccount: z.lazy(() => AccountIdSchema()),
-    protocolUpgradeStakeThreshold: z.array(z.number()),
-    protocolVersion: z.number(),
-    runtimeConfig: z.lazy(() => RuntimeConfigViewSchema()),
-    shardLayout: z.lazy(() => ShardLayoutSchema()),
-    shuffleShardAssignmentForChunkProducers: z.boolean(),
-    targetValidatorMandatesPerShard: z.number(),
-    transactionValidityPeriod: z.number(),
-  });
-
-export const RpcQueryRequestSchema = () =>
-  z.union([
-    z.intersection(
-      z.object({
-        blockId: z.lazy(() => BlockIdSchema()),
-      }),
-      z.object({
-        accountId: z.lazy(() => AccountIdSchema()),
-        requestType: z.enum(['view_account']),
-      })
-    ),
-    z.intersection(
-      z.object({
-        blockId: z.lazy(() => BlockIdSchema()),
-      }),
-      z.object({
-        accountId: z.lazy(() => AccountIdSchema()),
-        requestType: z.enum(['view_code']),
-      })
-    ),
-    z.intersection(
-      z.object({
-        blockId: z.lazy(() => BlockIdSchema()),
-      }),
-      z.object({
-        accountId: z.lazy(() => AccountIdSchema()),
-        includeProof: z.optional(z.boolean()),
-        prefixBase64: z.lazy(() => StoreKeySchema()),
-        requestType: z.enum(['view_state']),
-      })
-    ),
-    z.intersection(
-      z.object({
-        blockId: z.lazy(() => BlockIdSchema()),
-      }),
-      z.object({
-        accountId: z.lazy(() => AccountIdSchema()),
-        publicKey: z.lazy(() => PublicKeySchema()),
-        requestType: z.enum(['view_access_key']),
-      })
-    ),
-    z.intersection(
-      z.object({
-        blockId: z.lazy(() => BlockIdSchema()),
-      }),
-      z.object({
-        accountId: z.lazy(() => AccountIdSchema()),
-        requestType: z.enum(['view_access_key_list']),
-      })
-    ),
-    z.intersection(
-      z.object({
-        blockId: z.lazy(() => BlockIdSchema()),
-      }),
-      z.object({
-        accountId: z.lazy(() => AccountIdSchema()),
-        argsBase64: z.lazy(() => FunctionArgsSchema()),
-        methodName: z.string(),
-        requestType: z.enum(['call_function']),
-      })
-    ),
-    z.intersection(
-      z.object({
-        blockId: z.lazy(() => BlockIdSchema()),
-      }),
-      z.object({
-        codeHash: z.lazy(() => CryptoHashSchema()),
-        requestType: z.enum(['view_global_contract_code']),
-      })
-    ),
-    z.intersection(
-      z.object({
-        blockId: z.lazy(() => BlockIdSchema()),
-      }),
-      z.object({
-        accountId: z.lazy(() => AccountIdSchema()),
-        requestType: z.enum(['view_global_contract_code_by_account_id']),
-      })
-    ),
-    z.intersection(
-      z.object({
-        finality: z.lazy(() => FinalitySchema()),
-      }),
-      z.object({
-        accountId: z.lazy(() => AccountIdSchema()),
-        requestType: z.enum(['view_account']),
-      })
-    ),
-    z.intersection(
-      z.object({
-        finality: z.lazy(() => FinalitySchema()),
-      }),
-      z.object({
-        accountId: z.lazy(() => AccountIdSchema()),
-        requestType: z.enum(['view_code']),
-      })
-    ),
-    z.intersection(
-      z.object({
-        finality: z.lazy(() => FinalitySchema()),
-      }),
-      z.object({
-        accountId: z.lazy(() => AccountIdSchema()),
-        includeProof: z.optional(z.boolean()),
-        prefixBase64: z.lazy(() => StoreKeySchema()),
-        requestType: z.enum(['view_state']),
-      })
-    ),
-    z.intersection(
-      z.object({
-        finality: z.lazy(() => FinalitySchema()),
-      }),
-      z.object({
-        accountId: z.lazy(() => AccountIdSchema()),
-        publicKey: z.lazy(() => PublicKeySchema()),
-        requestType: z.enum(['view_access_key']),
-      })
-    ),
-    z.intersection(
-      z.object({
-        finality: z.lazy(() => FinalitySchema()),
-      }),
-      z.object({
-        accountId: z.lazy(() => AccountIdSchema()),
-        requestType: z.enum(['view_access_key_list']),
-      })
-    ),
-    z.intersection(
-      z.object({
-        finality: z.lazy(() => FinalitySchema()),
-      }),
-      z.object({
-        accountId: z.lazy(() => AccountIdSchema()),
-        argsBase64: z.lazy(() => FunctionArgsSchema()),
-        methodName: z.string(),
-        requestType: z.enum(['call_function']),
-      })
-    ),
-    z.intersection(
-      z.object({
-        finality: z.lazy(() => FinalitySchema()),
-      }),
-      z.object({
-        codeHash: z.lazy(() => CryptoHashSchema()),
-        requestType: z.enum(['view_global_contract_code']),
-      })
-    ),
-    z.intersection(
-      z.object({
-        finality: z.lazy(() => FinalitySchema()),
-      }),
-      z.object({
-        accountId: z.lazy(() => AccountIdSchema()),
-        requestType: z.enum(['view_global_contract_code_by_account_id']),
-      })
-    ),
-    z.intersection(
-      z.object({
-        syncCheckpoint: z.lazy(() => SyncCheckpointSchema()),
-      }),
-      z.object({
-        accountId: z.lazy(() => AccountIdSchema()),
-        requestType: z.enum(['view_account']),
-      })
-    ),
-    z.intersection(
-      z.object({
-        syncCheckpoint: z.lazy(() => SyncCheckpointSchema()),
-      }),
-      z.object({
-        accountId: z.lazy(() => AccountIdSchema()),
-        requestType: z.enum(['view_code']),
-      })
-    ),
-    z.intersection(
-      z.object({
-        syncCheckpoint: z.lazy(() => SyncCheckpointSchema()),
-      }),
-      z.object({
-        accountId: z.lazy(() => AccountIdSchema()),
-        includeProof: z.optional(z.boolean()),
-        prefixBase64: z.lazy(() => StoreKeySchema()),
-        requestType: z.enum(['view_state']),
-      })
-    ),
-    z.intersection(
-      z.object({
-        syncCheckpoint: z.lazy(() => SyncCheckpointSchema()),
-      }),
-      z.object({
-        accountId: z.lazy(() => AccountIdSchema()),
-        publicKey: z.lazy(() => PublicKeySchema()),
-        requestType: z.enum(['view_access_key']),
-      })
-    ),
-    z.intersection(
-      z.object({
-        syncCheckpoint: z.lazy(() => SyncCheckpointSchema()),
-      }),
-      z.object({
-        accountId: z.lazy(() => AccountIdSchema()),
-        requestType: z.enum(['view_access_key_list']),
-      })
-    ),
-    z.intersection(
-      z.object({
-        syncCheckpoint: z.lazy(() => SyncCheckpointSchema()),
-      }),
-      z.object({
-        accountId: z.lazy(() => AccountIdSchema()),
-        argsBase64: z.lazy(() => FunctionArgsSchema()),
-        methodName: z.string(),
-        requestType: z.enum(['call_function']),
-      })
-    ),
-    z.intersection(
-      z.object({
-        syncCheckpoint: z.lazy(() => SyncCheckpointSchema()),
-      }),
-      z.object({
-        codeHash: z.lazy(() => CryptoHashSchema()),
-        requestType: z.enum(['view_global_contract_code']),
-      })
-    ),
-    z.intersection(
-      z.object({
-        syncCheckpoint: z.lazy(() => SyncCheckpointSchema()),
-      }),
-      z.object({
-        accountId: z.lazy(() => AccountIdSchema()),
-        requestType: z.enum(['view_global_contract_code_by_account_id']),
-      })
-    ),
-  ]);
-
-export const RpcQueryResponseSchema = () =>
-  z.intersection(
-    z.union([
-      z.lazy(() => AccountViewSchema()),
-      z.lazy(() => ContractCodeViewSchema()),
-      z.lazy(() => ViewStateResultSchema()),
-      z.lazy(() => CallResultSchema()),
-      z.lazy(() => AccessKeyViewSchema()),
-      z.lazy(() => AccessKeyListSchema()),
-    ]),
-    z.object({
-      blockHash: z.lazy(() => CryptoHashSchema()),
-      blockHeight: z.number(),
-    })
-  );
-
-export const RpcReceiptRequestSchema = () =>
-  z.object({
-    receiptId: z.lazy(() => CryptoHashSchema()),
-  });
-
-export const RpcReceiptResponseSchema = () =>
-  z.object({
-    predecessorId: z.lazy(() => AccountIdSchema()),
-    priority: z.optional(z.number()),
-    receipt: z.lazy(() => ReceiptEnumViewSchema()),
-    receiptId: z.lazy(() => CryptoHashSchema()),
-    receiverId: z.lazy(() => AccountIdSchema()),
-  });
-
-export const RpcRequestValidationErrorKindSchema = () =>
-  z.union([
-    z.object({
-      info: z.object({
-        methodName: z.string(),
-      }),
-      name: z.enum(['METHOD_NOT_FOUND']),
-    }),
-    z.object({
-      info: z.object({
-        errorMessage: z.string(),
-      }),
-      name: z.enum(['PARSE_ERROR']),
-    }),
-  ]);
-
-export const RpcSendTransactionRequestSchema = () =>
-  z.object({
-    signedTxBase64: z.lazy(() => SignedTransactionSchema()),
-    waitUntil: z.optional(z.lazy(() => TxExecutionStatusSchema())),
-  });
-
-export const RpcSplitStorageInfoRequestSchema = () =>
-  z.record(z.string(), z.unknown());
-
-// Contains the split storage information.
-export const RpcSplitStorageInfoResponseSchema = () =>
-  z.object({
-    coldHeadHeight: z.optional(
-      z.union([z.union([z.number(), z.null()]), z.null()])
-    ),
-    finalHeadHeight: z.optional(
-      z.union([z.union([z.number(), z.null()]), z.null()])
-    ),
-    headHeight: z.optional(
-      z.union([z.union([z.number(), z.null()]), z.null()])
-    ),
-    hotDbKind: z.optional(z.union([z.union([z.string(), z.null()]), z.null()])),
-  });
-
-//
-// It is a [serializable view] of [`StateChangesRequest`]. [serializable
-// view]: ./index.html [`StateChangesRequest`]:
-// ../types/struct.StateChangesRequest.html
-
-export const RpcStateChangesInBlockByTypeRequestSchema = () =>
-  z.union([
-    z.intersection(
-      z.object({
-        blockId: z.lazy(() => BlockIdSchema()),
-      }),
-      z.object({
-        accountIds: z.array(z.lazy(() => AccountIdSchema())),
-        changesType: z.enum(['account_changes']),
-      })
-    ),
-    z.intersection(
-      z.object({
-        blockId: z.lazy(() => BlockIdSchema()),
-      }),
-      z.object({
-        changesType: z.enum(['single_access_key_changes']),
-        keys: z.array(z.lazy(() => AccountWithPublicKeySchema())),
-      })
-    ),
-    z.intersection(
-      z.object({
-        blockId: z.lazy(() => BlockIdSchema()),
-      }),
-      z.object({
-        changesType: z.enum(['single_gas_key_changes']),
-        keys: z.array(z.lazy(() => AccountWithPublicKeySchema())),
-      })
-    ),
-    z.intersection(
-      z.object({
-        blockId: z.lazy(() => BlockIdSchema()),
-      }),
-      z.object({
-        accountIds: z.array(z.lazy(() => AccountIdSchema())),
-        changesType: z.enum(['all_access_key_changes']),
-      })
-    ),
-    z.intersection(
-      z.object({
-        blockId: z.lazy(() => BlockIdSchema()),
-      }),
-      z.object({
-        accountIds: z.array(z.lazy(() => AccountIdSchema())),
-        changesType: z.enum(['all_gas_key_changes']),
-      })
-    ),
-    z.intersection(
-      z.object({
-        blockId: z.lazy(() => BlockIdSchema()),
-      }),
-      z.object({
-        accountIds: z.array(z.lazy(() => AccountIdSchema())),
-        changesType: z.enum(['contract_code_changes']),
-      })
-    ),
-    z.intersection(
-      z.object({
-        blockId: z.lazy(() => BlockIdSchema()),
-      }),
-      z.object({
-        accountIds: z.array(z.lazy(() => AccountIdSchema())),
-        changesType: z.enum(['data_changes']),
-        keyPrefixBase64: z.lazy(() => StoreKeySchema()),
-      })
-    ),
-    z.intersection(
-      z.object({
-        finality: z.lazy(() => FinalitySchema()),
-      }),
-      z.object({
-        accountIds: z.array(z.lazy(() => AccountIdSchema())),
-        changesType: z.enum(['account_changes']),
-      })
-    ),
-    z.intersection(
-      z.object({
-        finality: z.lazy(() => FinalitySchema()),
-      }),
-      z.object({
-        changesType: z.enum(['single_access_key_changes']),
-        keys: z.array(z.lazy(() => AccountWithPublicKeySchema())),
-      })
-    ),
-    z.intersection(
-      z.object({
-        finality: z.lazy(() => FinalitySchema()),
-      }),
-      z.object({
-        changesType: z.enum(['single_gas_key_changes']),
-        keys: z.array(z.lazy(() => AccountWithPublicKeySchema())),
-      })
-    ),
-    z.intersection(
-      z.object({
-        finality: z.lazy(() => FinalitySchema()),
-      }),
-      z.object({
-        accountIds: z.array(z.lazy(() => AccountIdSchema())),
-        changesType: z.enum(['all_access_key_changes']),
-      })
-    ),
-    z.intersection(
-      z.object({
-        finality: z.lazy(() => FinalitySchema()),
-      }),
-      z.object({
-        accountIds: z.array(z.lazy(() => AccountIdSchema())),
-        changesType: z.enum(['all_gas_key_changes']),
-      })
-    ),
-    z.intersection(
-      z.object({
-        finality: z.lazy(() => FinalitySchema()),
-      }),
-      z.object({
-        accountIds: z.array(z.lazy(() => AccountIdSchema())),
-        changesType: z.enum(['contract_code_changes']),
-      })
-    ),
-    z.intersection(
-      z.object({
-        finality: z.lazy(() => FinalitySchema()),
-      }),
-      z.object({
-        accountIds: z.array(z.lazy(() => AccountIdSchema())),
-        changesType: z.enum(['data_changes']),
-        keyPrefixBase64: z.lazy(() => StoreKeySchema()),
-      })
-    ),
-    z.intersection(
-      z.object({
-        syncCheckpoint: z.lazy(() => SyncCheckpointSchema()),
-      }),
-      z.object({
-        accountIds: z.array(z.lazy(() => AccountIdSchema())),
-        changesType: z.enum(['account_changes']),
-      })
-    ),
-    z.intersection(
-      z.object({
-        syncCheckpoint: z.lazy(() => SyncCheckpointSchema()),
-      }),
-      z.object({
-        changesType: z.enum(['single_access_key_changes']),
-        keys: z.array(z.lazy(() => AccountWithPublicKeySchema())),
-      })
-    ),
-    z.intersection(
-      z.object({
-        syncCheckpoint: z.lazy(() => SyncCheckpointSchema()),
-      }),
-      z.object({
-        changesType: z.enum(['single_gas_key_changes']),
-        keys: z.array(z.lazy(() => AccountWithPublicKeySchema())),
-      })
-    ),
-    z.intersection(
-      z.object({
-        syncCheckpoint: z.lazy(() => SyncCheckpointSchema()),
-      }),
-      z.object({
-        accountIds: z.array(z.lazy(() => AccountIdSchema())),
-        changesType: z.enum(['all_access_key_changes']),
-      })
-    ),
-    z.intersection(
-      z.object({
-        syncCheckpoint: z.lazy(() => SyncCheckpointSchema()),
-      }),
-      z.object({
-        accountIds: z.array(z.lazy(() => AccountIdSchema())),
-        changesType: z.enum(['all_gas_key_changes']),
-      })
-    ),
-    z.intersection(
-      z.object({
-        syncCheckpoint: z.lazy(() => SyncCheckpointSchema()),
-      }),
-      z.object({
-        accountIds: z.array(z.lazy(() => AccountIdSchema())),
-        changesType: z.enum(['contract_code_changes']),
-      })
-    ),
-    z.intersection(
-      z.object({
-        syncCheckpoint: z.lazy(() => SyncCheckpointSchema()),
-      }),
-      z.object({
-        accountIds: z.array(z.lazy(() => AccountIdSchema())),
-        changesType: z.enum(['data_changes']),
-        keyPrefixBase64: z.lazy(() => StoreKeySchema()),
-      })
-    ),
-  ]);
-
-export const RpcStateChangesInBlockByTypeResponseSchema = () =>
-  z.object({
-    blockHash: z.lazy(() => CryptoHashSchema()),
-    changes: z.array(z.lazy(() => StateChangeKindViewSchema())),
-  });
-
-export const RpcStateChangesInBlockRequestSchema = () =>
-  z.union([
-    z.object({
-      blockId: z.lazy(() => BlockIdSchema()),
-    }),
-    z.object({
-      finality: z.lazy(() => FinalitySchema()),
-    }),
-    z.object({
-      syncCheckpoint: z.lazy(() => SyncCheckpointSchema()),
-    }),
-  ]);
-
-export const RpcStateChangesInBlockResponseSchema = () =>
-  z.object({
-    blockHash: z.lazy(() => CryptoHashSchema()),
-    changes: z.array(z.lazy(() => StateChangeWithCauseViewSchema())),
-  });
+export const RpcNetworkInfoResponseSchema = () => z.object({
+  activePeers: z.array(z.lazy(() => RpcPeerInfoSchema())),
+  knownProducers: z.array(z.lazy(() => RpcKnownProducerSchema())),
+  numActivePeers: z.number(),
+  peerMaxCount: z.number(),
+  receivedBytesPerSec: z.number(),
+  sentBytesPerSec: z.number()
+});
+
+export const RpcPeerInfoSchema = () => z.object({
+  accountId: z.optional(z.union([z.lazy(() => AccountIdSchema()), z.null()])),
+  addr: z.optional(z.union([z.union([z.string(), z.null()]), z.null()])),
+  id: z.lazy(() => PeerIdSchema())
+});
+
+export const RpcProtocolConfigRequestSchema = () => z.union([z.object({
+  blockId: z.lazy(() => BlockIdSchema())
+}), z.object({
+  finality: z.lazy(() => FinalitySchema())
+}), z.object({
+  syncCheckpoint: z.lazy(() => SyncCheckpointSchema())
+})]);
+
+export const RpcProtocolConfigResponseSchema = () => z.object({
+  avgHiddenValidatorSeatsPerShard: z.array(z.number()),
+  blockProducerKickoutThreshold: z.number(),
+  chainId: z.string(),
+  chunkProducerKickoutThreshold: z.number(),
+  chunkValidatorOnlyKickoutThreshold: z.number(),
+  dynamicResharding: z.boolean(),
+  epochLength: z.number(),
+  fishermenThreshold: z.string(),
+  gasLimit: z.lazy(() => NearGasSchema()),
+  gasPriceAdjustmentRate: z.array(z.number()),
+  genesisHeight: z.number(),
+  genesisTime: z.string(),
+  maxGasPrice: z.string(),
+  maxInflationRate: z.array(z.number()),
+  maxKickoutStakePerc: z.number(),
+  minGasPrice: z.string(),
+  minimumStakeDivisor: z.number(),
+  minimumStakeRatio: z.array(z.number()),
+  minimumValidatorsPerShard: z.number(),
+  numBlockProducerSeats: z.number(),
+  numBlockProducerSeatsPerShard: z.array(z.number()),
+  numBlocksPerYear: z.number(),
+  onlineMaxThreshold: z.array(z.number()),
+  onlineMinThreshold: z.array(z.number()),
+  protocolRewardRate: z.array(z.number()),
+  protocolTreasuryAccount: z.lazy(() => AccountIdSchema()),
+  protocolUpgradeStakeThreshold: z.array(z.number()),
+  protocolVersion: z.number(),
+  runtimeConfig: z.lazy(() => RuntimeConfigViewSchema()),
+  shardLayout: z.lazy(() => ShardLayoutSchema()),
+  shuffleShardAssignmentForChunkProducers: z.boolean(),
+  targetValidatorMandatesPerShard: z.number(),
+  transactionValidityPeriod: z.number()
+});
+
+export const RpcQueryRequestSchema = () => z.union([z.intersection(z.object({
+  blockId: z.lazy(() => BlockIdSchema())
+}), z.object({
+  accountId: z.lazy(() => AccountIdSchema()),
+  requestType: z.enum(["view_account"])
+})), z.intersection(z.object({
+  blockId: z.lazy(() => BlockIdSchema())
+}), z.object({
+  accountId: z.lazy(() => AccountIdSchema()),
+  requestType: z.enum(["view_code"])
+})), z.intersection(z.object({
+  blockId: z.lazy(() => BlockIdSchema())
+}), z.object({
+  accountId: z.lazy(() => AccountIdSchema()),
+  includeProof: z.optional(z.boolean()),
+  prefixBase64: z.lazy(() => StoreKeySchema()),
+  requestType: z.enum(["view_state"])
+})), z.intersection(z.object({
+  blockId: z.lazy(() => BlockIdSchema())
+}), z.object({
+  accountId: z.lazy(() => AccountIdSchema()),
+  publicKey: z.lazy(() => PublicKeySchema()),
+  requestType: z.enum(["view_access_key"])
+})), z.intersection(z.object({
+  blockId: z.lazy(() => BlockIdSchema())
+}), z.object({
+  accountId: z.lazy(() => AccountIdSchema()),
+  requestType: z.enum(["view_access_key_list"])
+})), z.intersection(z.object({
+  blockId: z.lazy(() => BlockIdSchema())
+}), z.object({
+  accountId: z.lazy(() => AccountIdSchema()),
+  argsBase64: z.lazy(() => FunctionArgsSchema()),
+  methodName: z.string(),
+  requestType: z.enum(["call_function"])
+})), z.intersection(z.object({
+  blockId: z.lazy(() => BlockIdSchema())
+}), z.object({
+  codeHash: z.lazy(() => CryptoHashSchema()),
+  requestType: z.enum(["view_global_contract_code"])
+})), z.intersection(z.object({
+  blockId: z.lazy(() => BlockIdSchema())
+}), z.object({
+  accountId: z.lazy(() => AccountIdSchema()),
+  requestType: z.enum(["view_global_contract_code_by_account_id"])
+})), z.intersection(z.object({
+  finality: z.lazy(() => FinalitySchema())
+}), z.object({
+  accountId: z.lazy(() => AccountIdSchema()),
+  requestType: z.enum(["view_account"])
+})), z.intersection(z.object({
+  finality: z.lazy(() => FinalitySchema())
+}), z.object({
+  accountId: z.lazy(() => AccountIdSchema()),
+  requestType: z.enum(["view_code"])
+})), z.intersection(z.object({
+  finality: z.lazy(() => FinalitySchema())
+}), z.object({
+  accountId: z.lazy(() => AccountIdSchema()),
+  includeProof: z.optional(z.boolean()),
+  prefixBase64: z.lazy(() => StoreKeySchema()),
+  requestType: z.enum(["view_state"])
+})), z.intersection(z.object({
+  finality: z.lazy(() => FinalitySchema())
+}), z.object({
+  accountId: z.lazy(() => AccountIdSchema()),
+  publicKey: z.lazy(() => PublicKeySchema()),
+  requestType: z.enum(["view_access_key"])
+})), z.intersection(z.object({
+  finality: z.lazy(() => FinalitySchema())
+}), z.object({
+  accountId: z.lazy(() => AccountIdSchema()),
+  requestType: z.enum(["view_access_key_list"])
+})), z.intersection(z.object({
+  finality: z.lazy(() => FinalitySchema())
+}), z.object({
+  accountId: z.lazy(() => AccountIdSchema()),
+  argsBase64: z.lazy(() => FunctionArgsSchema()),
+  methodName: z.string(),
+  requestType: z.enum(["call_function"])
+})), z.intersection(z.object({
+  finality: z.lazy(() => FinalitySchema())
+}), z.object({
+  codeHash: z.lazy(() => CryptoHashSchema()),
+  requestType: z.enum(["view_global_contract_code"])
+})), z.intersection(z.object({
+  finality: z.lazy(() => FinalitySchema())
+}), z.object({
+  accountId: z.lazy(() => AccountIdSchema()),
+  requestType: z.enum(["view_global_contract_code_by_account_id"])
+})), z.intersection(z.object({
+  syncCheckpoint: z.lazy(() => SyncCheckpointSchema())
+}), z.object({
+  accountId: z.lazy(() => AccountIdSchema()),
+  requestType: z.enum(["view_account"])
+})), z.intersection(z.object({
+  syncCheckpoint: z.lazy(() => SyncCheckpointSchema())
+}), z.object({
+  accountId: z.lazy(() => AccountIdSchema()),
+  requestType: z.enum(["view_code"])
+})), z.intersection(z.object({
+  syncCheckpoint: z.lazy(() => SyncCheckpointSchema())
+}), z.object({
+  accountId: z.lazy(() => AccountIdSchema()),
+  includeProof: z.optional(z.boolean()),
+  prefixBase64: z.lazy(() => StoreKeySchema()),
+  requestType: z.enum(["view_state"])
+})), z.intersection(z.object({
+  syncCheckpoint: z.lazy(() => SyncCheckpointSchema())
+}), z.object({
+  accountId: z.lazy(() => AccountIdSchema()),
+  publicKey: z.lazy(() => PublicKeySchema()),
+  requestType: z.enum(["view_access_key"])
+})), z.intersection(z.object({
+  syncCheckpoint: z.lazy(() => SyncCheckpointSchema())
+}), z.object({
+  accountId: z.lazy(() => AccountIdSchema()),
+  requestType: z.enum(["view_access_key_list"])
+})), z.intersection(z.object({
+  syncCheckpoint: z.lazy(() => SyncCheckpointSchema())
+}), z.object({
+  accountId: z.lazy(() => AccountIdSchema()),
+  argsBase64: z.lazy(() => FunctionArgsSchema()),
+  methodName: z.string(),
+  requestType: z.enum(["call_function"])
+})), z.intersection(z.object({
+  syncCheckpoint: z.lazy(() => SyncCheckpointSchema())
+}), z.object({
+  codeHash: z.lazy(() => CryptoHashSchema()),
+  requestType: z.enum(["view_global_contract_code"])
+})), z.intersection(z.object({
+  syncCheckpoint: z.lazy(() => SyncCheckpointSchema())
+}), z.object({
+  accountId: z.lazy(() => AccountIdSchema()),
+  requestType: z.enum(["view_global_contract_code_by_account_id"])
+}))]);
+
+export const RpcQueryResponseSchema = () => z.intersection(z.union([z.lazy(() => AccountViewSchema()), z.lazy(() => ContractCodeViewSchema()), z.lazy(() => ViewStateResultSchema()), z.lazy(() => CallResultSchema()), z.lazy(() => AccessKeyViewSchema()), z.lazy(() => AccessKeyListSchema())]), z.object({
+  blockHash: z.lazy(() => CryptoHashSchema()),
+  blockHeight: z.number()
+}));
+
+export const RpcReceiptRequestSchema = () => z.object({
+  receiptId: z.lazy(() => CryptoHashSchema())
+});
+
+export const RpcReceiptResponseSchema = () => z.object({
+  predecessorId: z.lazy(() => AccountIdSchema()),
+  priority: z.optional(z.number()),
+  receipt: z.lazy(() => ReceiptEnumViewSchema()),
+  receiptId: z.lazy(() => CryptoHashSchema()),
+  receiverId: z.lazy(() => AccountIdSchema())
+});
+
+export const RpcRequestValidationErrorKindSchema = () => z.union([z.object({
+  info: z.object({
+  methodName: z.string()
+}),
+  name: z.enum(["METHOD_NOT_FOUND"])
+}), z.object({
+  info: z.object({
+  errorMessage: z.string()
+}),
+  name: z.enum(["PARSE_ERROR"])
+})]);
+
+export const RpcSendTransactionRequestSchema = () => z.object({
+  signedTxBase64: z.lazy(() => SignedTransactionSchema()),
+  waitUntil: z.optional(z.lazy(() => TxExecutionStatusSchema()))
+});
+
+export const RpcSplitStorageInfoRequestSchema = () => z.record(z.string(), z.unknown());
+
+// Contains the split storage information. 
+export const RpcSplitStorageInfoResponseSchema = () => z.object({
+  coldHeadHeight: z.optional(z.union([z.union([z.number(), z.null()]), z.null()])),
+  finalHeadHeight: z.optional(z.union([z.union([z.number(), z.null()]), z.null()])),
+  headHeight: z.optional(z.union([z.union([z.number(), z.null()]), z.null()])),
+  hotDbKind: z.optional(z.union([z.union([z.string(), z.null()]), z.null()]))
+});
+
+//
+ // It is a [serializable view] of [`StateChangesRequest`]. [serializable
+ // view]: ./index.html [`StateChangesRequest`]:
+ // ../types/struct.StateChangesRequest.html
+ 
+export const RpcStateChangesInBlockByTypeRequestSchema = () => z.union([z.intersection(z.object({
+  blockId: z.lazy(() => BlockIdSchema())
+}), z.object({
+  accountIds: z.array(z.lazy(() => AccountIdSchema())),
+  changesType: z.enum(["account_changes"])
+})), z.intersection(z.object({
+  blockId: z.lazy(() => BlockIdSchema())
+}), z.object({
+  changesType: z.enum(["single_access_key_changes"]),
+  keys: z.array(z.lazy(() => AccountWithPublicKeySchema()))
+})), z.intersection(z.object({
+  blockId: z.lazy(() => BlockIdSchema())
+}), z.object({
+  changesType: z.enum(["single_gas_key_changes"]),
+  keys: z.array(z.lazy(() => AccountWithPublicKeySchema()))
+})), z.intersection(z.object({
+  blockId: z.lazy(() => BlockIdSchema())
+}), z.object({
+  accountIds: z.array(z.lazy(() => AccountIdSchema())),
+  changesType: z.enum(["all_access_key_changes"])
+})), z.intersection(z.object({
+  blockId: z.lazy(() => BlockIdSchema())
+}), z.object({
+  accountIds: z.array(z.lazy(() => AccountIdSchema())),
+  changesType: z.enum(["all_gas_key_changes"])
+})), z.intersection(z.object({
+  blockId: z.lazy(() => BlockIdSchema())
+}), z.object({
+  accountIds: z.array(z.lazy(() => AccountIdSchema())),
+  changesType: z.enum(["contract_code_changes"])
+})), z.intersection(z.object({
+  blockId: z.lazy(() => BlockIdSchema())
+}), z.object({
+  accountIds: z.array(z.lazy(() => AccountIdSchema())),
+  changesType: z.enum(["data_changes"]),
+  keyPrefixBase64: z.lazy(() => StoreKeySchema())
+})), z.intersection(z.object({
+  finality: z.lazy(() => FinalitySchema())
+}), z.object({
+  accountIds: z.array(z.lazy(() => AccountIdSchema())),
+  changesType: z.enum(["account_changes"])
+})), z.intersection(z.object({
+  finality: z.lazy(() => FinalitySchema())
+}), z.object({
+  changesType: z.enum(["single_access_key_changes"]),
+  keys: z.array(z.lazy(() => AccountWithPublicKeySchema()))
+})), z.intersection(z.object({
+  finality: z.lazy(() => FinalitySchema())
+}), z.object({
+  changesType: z.enum(["single_gas_key_changes"]),
+  keys: z.array(z.lazy(() => AccountWithPublicKeySchema()))
+})), z.intersection(z.object({
+  finality: z.lazy(() => FinalitySchema())
+}), z.object({
+  accountIds: z.array(z.lazy(() => AccountIdSchema())),
+  changesType: z.enum(["all_access_key_changes"])
+})), z.intersection(z.object({
+  finality: z.lazy(() => FinalitySchema())
+}), z.object({
+  accountIds: z.array(z.lazy(() => AccountIdSchema())),
+  changesType: z.enum(["all_gas_key_changes"])
+})), z.intersection(z.object({
+  finality: z.lazy(() => FinalitySchema())
+}), z.object({
+  accountIds: z.array(z.lazy(() => AccountIdSchema())),
+  changesType: z.enum(["contract_code_changes"])
+})), z.intersection(z.object({
+  finality: z.lazy(() => FinalitySchema())
+}), z.object({
+  accountIds: z.array(z.lazy(() => AccountIdSchema())),
+  changesType: z.enum(["data_changes"]),
+  keyPrefixBase64: z.lazy(() => StoreKeySchema())
+})), z.intersection(z.object({
+  syncCheckpoint: z.lazy(() => SyncCheckpointSchema())
+}), z.object({
+  accountIds: z.array(z.lazy(() => AccountIdSchema())),
+  changesType: z.enum(["account_changes"])
+})), z.intersection(z.object({
+  syncCheckpoint: z.lazy(() => SyncCheckpointSchema())
+}), z.object({
+  changesType: z.enum(["single_access_key_changes"]),
+  keys: z.array(z.lazy(() => AccountWithPublicKeySchema()))
+})), z.intersection(z.object({
+  syncCheckpoint: z.lazy(() => SyncCheckpointSchema())
+}), z.object({
+  changesType: z.enum(["single_gas_key_changes"]),
+  keys: z.array(z.lazy(() => AccountWithPublicKeySchema()))
+})), z.intersection(z.object({
+  syncCheckpoint: z.lazy(() => SyncCheckpointSchema())
+}), z.object({
+  accountIds: z.array(z.lazy(() => AccountIdSchema())),
+  changesType: z.enum(["all_access_key_changes"])
+})), z.intersection(z.object({
+  syncCheckpoint: z.lazy(() => SyncCheckpointSchema())
+}), z.object({
+  accountIds: z.array(z.lazy(() => AccountIdSchema())),
+  changesType: z.enum(["all_gas_key_changes"])
+})), z.intersection(z.object({
+  syncCheckpoint: z.lazy(() => SyncCheckpointSchema())
+}), z.object({
+  accountIds: z.array(z.lazy(() => AccountIdSchema())),
+  changesType: z.enum(["contract_code_changes"])
+})), z.intersection(z.object({
+  syncCheckpoint: z.lazy(() => SyncCheckpointSchema())
+}), z.object({
+  accountIds: z.array(z.lazy(() => AccountIdSchema())),
+  changesType: z.enum(["data_changes"]),
+  keyPrefixBase64: z.lazy(() => StoreKeySchema())
+}))]);
+
+export const RpcStateChangesInBlockByTypeResponseSchema = () => z.object({
+  blockHash: z.lazy(() => CryptoHashSchema()),
+  changes: z.array(z.lazy(() => StateChangeKindViewSchema()))
+});
+
+export const RpcStateChangesInBlockRequestSchema = () => z.union([z.object({
+  blockId: z.lazy(() => BlockIdSchema())
+}), z.object({
+  finality: z.lazy(() => FinalitySchema())
+}), z.object({
+  syncCheckpoint: z.lazy(() => SyncCheckpointSchema())
+})]);
+
+export const RpcStateChangesInBlockResponseSchema = () => z.object({
+  blockHash: z.lazy(() => CryptoHashSchema()),
+  changes: z.array(z.lazy(() => StateChangeWithCauseViewSchema()))
+});
 
 export const RpcStatusRequestSchema = () => z.null();
 
-export const RpcStatusResponseSchema = () =>
-  z.object({
-    chainId: z.string(),
-    detailedDebugStatus: z.optional(
-      z.union([z.lazy(() => DetailedDebugStatusSchema()), z.null()])
-    ),
-    genesisHash: z.lazy(() => CryptoHashSchema()),
-    latestProtocolVersion: z.number(),
-    nodeKey: z.optional(z.union([z.lazy(() => PublicKeySchema()), z.null()])),
-    nodePublicKey: z.lazy(() => PublicKeySchema()),
-    protocolVersion: z.number(),
-    rpcAddr: z.optional(z.union([z.union([z.string(), z.null()]), z.null()])),
-    syncInfo: z.lazy(() => StatusSyncInfoSchema()),
-    uptimeSec: z.number(),
-    validatorAccountId: z.optional(
-      z.union([z.lazy(() => AccountIdSchema()), z.null()])
-    ),
-    validatorPublicKey: z.optional(
-      z.union([z.lazy(() => PublicKeySchema()), z.null()])
-    ),
-    validators: z.array(z.lazy(() => ValidatorInfoSchema())),
-    version: z.lazy(() => VersionSchema()),
-  });
-
-export const RpcTransactionResponseSchema = () =>
-  z.intersection(
-    z.union([
-      z.lazy(() => FinalExecutionOutcomeWithReceiptViewSchema()),
-      z.lazy(() => FinalExecutionOutcomeViewSchema()),
-    ]),
-    z.object({
-      finalExecutionStatus: z.lazy(() => TxExecutionStatusSchema()),
-    })
-  );
-
-export const RpcTransactionStatusRequestSchema = () =>
-  z.intersection(
-    z.union([
-      z.object({
-        signedTxBase64: z.lazy(() => SignedTransactionSchema()),
-      }),
-      z.object({
-        senderAccountId: z.lazy(() => AccountIdSchema()),
-        txHash: z.lazy(() => CryptoHashSchema()),
-      }),
-    ]),
-    z.object({
-      waitUntil: z.optional(z.lazy(() => TxExecutionStatusSchema())),
-    })
-  );
-
-export const RpcValidatorRequestSchema = () =>
-  z.union([
-    z.enum(['latest']),
-    z.object({
-      epochId: z.lazy(() => EpochIdSchema()),
-    }),
-    z.object({
-      blockId: z.lazy(() => BlockIdSchema()),
-    }),
-  ]);
-
-// Information about this epoch validators and next epoch validators
-export const RpcValidatorResponseSchema = () =>
-  z.object({
-    currentFishermen: z.array(z.lazy(() => ValidatorStakeViewSchema())),
-    currentProposals: z.array(z.lazy(() => ValidatorStakeViewSchema())),
-    currentValidators: z.array(z.lazy(() => CurrentEpochValidatorInfoSchema())),
-    epochHeight: z.number(),
-    epochStartHeight: z.number(),
-    nextFishermen: z.array(z.lazy(() => ValidatorStakeViewSchema())),
-    nextValidators: z.array(z.lazy(() => NextEpochValidatorInfoSchema())),
-    prevEpochKickout: z.array(z.lazy(() => ValidatorKickoutViewSchema())),
-  });
-
-export const RpcValidatorsOrderedRequestSchema = () =>
-  z.object({
-    blockId: z.optional(z.union([z.lazy(() => BlockIdSchema()), z.null()])),
-  });
-
-// View that preserves JSON format of the runtime config.
-export const RuntimeConfigViewSchema = () =>
-  z.object({
-    accountCreationConfig: z.lazy(() => AccountCreationConfigViewSchema()),
-    congestionControlConfig: z.lazy(() => CongestionControlConfigViewSchema()),
-    storageAmountPerByte: z.string(),
-    transactionCosts: z.lazy(() => RuntimeFeesConfigViewSchema()),
-    wasmConfig: z.lazy(() => VMConfigViewSchema()),
-    witnessConfig: z.lazy(() => WitnessConfigViewSchema()),
-  });
-
-// Describes different fees for the runtime
-export const RuntimeFeesConfigViewSchema = () =>
-  z.object({
-    actionCreationConfig: z.lazy(() => ActionCreationConfigViewSchema()),
-    actionReceiptCreationConfig: z.lazy(() => FeeSchema()),
-    burntGasReward: z.array(z.number()),
-    dataReceiptCreationConfig: z.lazy(() =>
-      DataReceiptCreationConfigViewSchema()
-    ),
-    pessimisticGasPriceInflationRatio: z.array(z.number()),
-    storageUsageConfig: z.lazy(() => StorageUsageConfigViewSchema()),
-  });
-
-//
-// The shard identifier. It may be an arbitrary number - it does not need to
-// be a number in the range 0..NUM_SHARDS. The shard ids do not need to be
-// sequential or contiguous. The shard id is wrapped in a new type to prevent
-// the old pattern of using indices in range 0..NUM_SHARDS and casting to
-// ShardId. Once the transition if fully complete it potentially may be
-// simplified to a regular type alias.
-
+export const RpcStatusResponseSchema = () => z.object({
+  chainId: z.string(),
+  detailedDebugStatus: z.optional(z.union([z.lazy(() => DetailedDebugStatusSchema()), z.null()])),
+  genesisHash: z.lazy(() => CryptoHashSchema()),
+  latestProtocolVersion: z.number(),
+  nodeKey: z.optional(z.union([z.lazy(() => PublicKeySchema()), z.null()])),
+  nodePublicKey: z.lazy(() => PublicKeySchema()),
+  protocolVersion: z.number(),
+  rpcAddr: z.optional(z.union([z.union([z.string(), z.null()]), z.null()])),
+  syncInfo: z.lazy(() => StatusSyncInfoSchema()),
+  uptimeSec: z.number(),
+  validatorAccountId: z.optional(z.union([z.lazy(() => AccountIdSchema()), z.null()])),
+  validatorPublicKey: z.optional(z.union([z.lazy(() => PublicKeySchema()), z.null()])),
+  validators: z.array(z.lazy(() => ValidatorInfoSchema())),
+  version: z.lazy(() => VersionSchema())
+});
+
+export const RpcTransactionResponseSchema = () => z.intersection(z.union([z.lazy(() => FinalExecutionOutcomeWithReceiptViewSchema()), z.lazy(() => FinalExecutionOutcomeViewSchema())]), z.object({
+  finalExecutionStatus: z.lazy(() => TxExecutionStatusSchema())
+}));
+
+export const RpcTransactionStatusRequestSchema = () => z.intersection(z.union([z.object({
+  signedTxBase64: z.lazy(() => SignedTransactionSchema())
+}), z.object({
+  senderAccountId: z.lazy(() => AccountIdSchema()),
+  txHash: z.lazy(() => CryptoHashSchema())
+})]), z.object({
+  waitUntil: z.optional(z.lazy(() => TxExecutionStatusSchema()))
+}));
+
+export const RpcValidatorRequestSchema = () => z.union([z.enum(["latest"]), z.object({
+  epochId: z.lazy(() => EpochIdSchema())
+}), z.object({
+  blockId: z.lazy(() => BlockIdSchema())
+})]);
+
+// Information about this epoch validators and next epoch validators 
+export const RpcValidatorResponseSchema = () => z.object({
+  currentFishermen: z.array(z.lazy(() => ValidatorStakeViewSchema())),
+  currentProposals: z.array(z.lazy(() => ValidatorStakeViewSchema())),
+  currentValidators: z.array(z.lazy(() => CurrentEpochValidatorInfoSchema())),
+  epochHeight: z.number(),
+  epochStartHeight: z.number(),
+  nextFishermen: z.array(z.lazy(() => ValidatorStakeViewSchema())),
+  nextValidators: z.array(z.lazy(() => NextEpochValidatorInfoSchema())),
+  prevEpochKickout: z.array(z.lazy(() => ValidatorKickoutViewSchema()))
+});
+
+export const RpcValidatorsOrderedRequestSchema = () => z.object({
+  blockId: z.optional(z.union([z.lazy(() => BlockIdSchema()), z.null()]))
+});
+
+// View that preserves JSON format of the runtime config. 
+export const RuntimeConfigViewSchema = () => z.object({
+  accountCreationConfig: z.lazy(() => AccountCreationConfigViewSchema()),
+  congestionControlConfig: z.lazy(() => CongestionControlConfigViewSchema()),
+  storageAmountPerByte: z.string(),
+  transactionCosts: z.lazy(() => RuntimeFeesConfigViewSchema()),
+  wasmConfig: z.lazy(() => VMConfigViewSchema()),
+  witnessConfig: z.lazy(() => WitnessConfigViewSchema())
+});
+
+// Describes different fees for the runtime 
+export const RuntimeFeesConfigViewSchema = () => z.object({
+  actionCreationConfig: z.lazy(() => ActionCreationConfigViewSchema()),
+  actionReceiptCreationConfig: z.lazy(() => FeeSchema()),
+  burntGasReward: z.array(z.number()),
+  dataReceiptCreationConfig: z.lazy(() => DataReceiptCreationConfigViewSchema()),
+  pessimisticGasPriceInflationRatio: z.array(z.number()),
+  storageUsageConfig: z.lazy(() => StorageUsageConfigViewSchema())
+});
+
+//
+ // The shard identifier. It may be an arbitrary number - it does not need to
+ // be a number in the range 0..NUM_SHARDS. The shard ids do not need to be
+ // sequential or contiguous. The shard id is wrapped in a new type to prevent
+ // the old pattern of using indices in range 0..NUM_SHARDS and casting to
+ // ShardId. Once the transition if fully complete it potentially may be
+ // simplified to a regular type alias.
+ 
 export const ShardIdSchema = () => z.number();
 
 //
-// A versioned struct that contains all information needed to assign accounts
-// to shards. Because of re-sharding, the chain may use different shard layout
-// to split shards at different times. Currently, `ShardLayout` is stored as
-// part of `EpochConfig`, which is generated each epoch given the epoch
-// protocol version. In mainnet/testnet, we use two shard layouts since
-// re-sharding has only happened once. It is stored as part of genesis config,
-// see default_simple_nightshade_shard_layout() Below is an overview for some
-// important functionalities of ShardLayout interface.
-
-export const ShardLayoutSchema = () =>
-  z.union([
-    z.object({
-      V0: z.lazy(() => ShardLayoutV0Schema()),
-    }),
-    z.object({
-      V1: z.lazy(() => ShardLayoutV1Schema()),
-    }),
-    z.object({
-      V2: z.lazy(() => ShardLayoutV2Schema()),
-    }),
-  ]);
-
-//
-// A shard layout that maps accounts evenly across all shards -- by calculate
-// the hash of account id and mod number of shards. This is added to capture
-// the old `account_id_to_shard_id` algorithm, to keep backward compatibility
-// for some existing tests. `parent_shards` for `ShardLayoutV1` is always
-// `None`, meaning it can only be the first shard layout a chain uses.
-
-export const ShardLayoutV0Schema = () =>
-  z.object({
-    numShards: z.number(),
-    version: z.number(),
-  });
-
-export const ShardLayoutV1Schema = () =>
-  z.object({
-    boundaryAccounts: z.array(z.lazy(() => AccountIdSchema())),
-    shardsSplitMap: z.optional(
-      z.union([
-        z.union([z.array(z.array(z.lazy(() => ShardIdSchema()))), z.null()]),
-        z.null(),
-      ])
-    ),
-    toParentShardMap: z.optional(
-      z.union([
-        z.union([z.array(z.lazy(() => ShardIdSchema())), z.null()]),
-        z.null(),
-      ])
-    ),
-    version: z.number(),
-  });
-
-//
-// Counterpart to `ShardLayoutV2` composed of maps with string keys to aid
-// serde serialization.
-
-export const ShardLayoutV2Schema = () =>
-  z.object({
-    boundaryAccounts: z.array(z.lazy(() => AccountIdSchema())),
-    idToIndexMap: z.record(z.string(), z.number()),
-    indexToIdMap: z.record(
-      z.string(),
-      z.lazy(() => ShardIdSchema())
-    ),
-    shardIds: z.array(z.lazy(() => ShardIdSchema())),
-    shardsParentMap: z.optional(
-      z.union([
-        z.union([
-          z.record(
-            z.string(),
-            z.lazy(() => ShardIdSchema())
-          ),
-          z.null(),
-        ]),
-        z.null(),
-      ])
-    ),
-    shardsSplitMap: z.optional(
-      z.union([
-        z.union([
-          z.record(z.string(), z.array(z.lazy(() => ShardIdSchema()))),
-          z.null(),
-        ]),
-        z.null(),
-      ])
-    ),
-    version: z.number(),
-  });
-
-//
-// `ShardUId` is a unique representation for shards from different shard
-// layouts. Comparing to `ShardId`, which is just an ordinal number ranging
-// from 0 to NUM_SHARDS-1, `ShardUId` provides a way to unique identify shards
-// when shard layouts may change across epochs. This is important because we
-// store states indexed by shards in our database, so we need a way to unique
-// identify shard even when shards change across epochs. Another difference
-// between `ShardUId` and `ShardId` is that `ShardUId` should only exist in a
-// node's internal state while `ShardId` can be exposed to outside APIs and
-// used in protocol level information (for example, `ShardChunkHeader`
-// contains `ShardId` instead of `ShardUId`)
-
-export const ShardUIdSchema = () =>
-  z.object({
-    shardId: z.number(),
-    version: z.number(),
-  });
+ // A versioned struct that contains all information needed to assign accounts
+ // to shards. Because of re-sharding, the chain may use different shard layout
+ // to split shards at different times. Currently, `ShardLayout` is stored as
+ // part of `EpochConfig`, which is generated each epoch given the epoch
+ // protocol version. In mainnet/testnet, we use two shard layouts since
+ // re-sharding has only happened once. It is stored as part of genesis config,
+ // see default_simple_nightshade_shard_layout() Below is an overview for some
+ // important functionalities of ShardLayout interface.
+ 
+export const ShardLayoutSchema = () => z.union([z.object({
+  V0: z.lazy(() => ShardLayoutV0Schema())
+}), z.object({
+  V1: z.lazy(() => ShardLayoutV1Schema())
+}), z.object({
+  V2: z.lazy(() => ShardLayoutV2Schema())
+})]);
+
+//
+ // A shard layout that maps accounts evenly across all shards -- by calculate
+ // the hash of account id and mod number of shards. This is added to capture
+ // the old `account_id_to_shard_id` algorithm, to keep backward compatibility
+ // for some existing tests. `parent_shards` for `ShardLayoutV1` is always
+ // `None`, meaning it can only be the first shard layout a chain uses.
+ 
+export const ShardLayoutV0Schema = () => z.object({
+  numShards: z.number(),
+  version: z.number()
+});
+
+export const ShardLayoutV1Schema = () => z.object({
+  boundaryAccounts: z.array(z.lazy(() => AccountIdSchema())),
+  shardsSplitMap: z.optional(z.union([z.union([z.array(z.array(z.lazy(() => ShardIdSchema()))), z.null()]), z.null()])),
+  toParentShardMap: z.optional(z.union([z.union([z.array(z.lazy(() => ShardIdSchema())), z.null()]), z.null()])),
+  version: z.number()
+});
+
+//
+ // Counterpart to `ShardLayoutV2` composed of maps with string keys to aid
+ // serde serialization.
+ 
+export const ShardLayoutV2Schema = () => z.object({
+  boundaryAccounts: z.array(z.lazy(() => AccountIdSchema())),
+  idToIndexMap: z.record(z.string(), z.number()),
+  indexToIdMap: z.record(z.string(), z.lazy(() => ShardIdSchema())),
+  shardIds: z.array(z.lazy(() => ShardIdSchema())),
+  shardsParentMap: z.optional(z.union([z.union([z.record(z.string(), z.lazy(() => ShardIdSchema())), z.null()]), z.null()])),
+  shardsSplitMap: z.optional(z.union([z.union([z.record(z.string(), z.array(z.lazy(() => ShardIdSchema()))), z.null()]), z.null()])),
+  version: z.number()
+});
+
+//
+ // `ShardUId` is a unique representation for shards from different shard
+ // layouts. Comparing to `ShardId`, which is just an ordinal number ranging
+ // from 0 to NUM_SHARDS-1, `ShardUId` provides a way to unique identify shards
+ // when shard layouts may change across epochs. This is important because we
+ // store states indexed by shards in our database, so we need a way to unique
+ // identify shard even when shards change across epochs. Another difference
+ // between `ShardUId` and `ShardId` is that `ShardUId` should only exist in a
+ // node's internal state while `ShardId` can be exposed to outside APIs and
+ // used in protocol level information (for example, `ShardChunkHeader`
+ // contains `ShardId` instead of `ShardUId`)
+ 
+export const ShardUIdSchema = () => z.object({
+  shardId: z.number(),
+  version: z.number()
+});
 
 export const SignatureSchema = () => z.string();
 
-export const SignedDelegateActionSchema = () =>
-  z.object({
-    delegateAction: z.lazy(() => DelegateActionSchema()),
-    signature: z.lazy(() => SignatureSchema()),
-  });
+export const SignedDelegateActionSchema = () => z.object({
+  delegateAction: z.lazy(() => DelegateActionSchema()),
+  signature: z.lazy(() => SignatureSchema())
+});
 
 export const SignedTransactionSchema = () => z.string();
 
-export const SignedTransactionViewSchema = () =>
-  z.object({
-    actions: z.array(z.lazy(() => ActionViewSchema())),
-    hash: z.lazy(() => CryptoHashSchema()),
-    nonce: z.number(),
-    priorityFee: z.optional(z.number()),
-    publicKey: z.lazy(() => PublicKeySchema()),
-    receiverId: z.lazy(() => AccountIdSchema()),
-    signature: z.lazy(() => SignatureSchema()),
-    signerId: z.lazy(() => AccountIdSchema()),
-  });
-
-export const SlashedValidatorSchema = () =>
-  z.object({
-    accountId: z.lazy(() => AccountIdSchema()),
-    isDoubleSign: z.boolean(),
-  });
-
-// An action which stakes signer_id tokens and setup's validator public key
-export const StakeActionSchema = () =>
-  z.object({
-    publicKey: z.lazy(() => PublicKeySchema()),
-    stake: z.string(),
-  });
-
-// See crate::types::StateChangeCause for details.
-export const StateChangeCauseViewSchema = () =>
-  z.union([
-    z.object({
-      type: z.enum(['not_writable_to_disk']),
-    }),
-    z.object({
-      type: z.enum(['initial_state']),
-    }),
-    z.object({
-      txHash: z.lazy(() => CryptoHashSchema()),
-      type: z.enum(['transaction_processing']),
-    }),
-    z.object({
-      receiptHash: z.lazy(() => CryptoHashSchema()),
-      type: z.enum(['action_receipt_processing_started']),
-    }),
-    z.object({
-      receiptHash: z.lazy(() => CryptoHashSchema()),
-      type: z.enum(['action_receipt_gas_reward']),
-    }),
-    z.object({
-      receiptHash: z.lazy(() => CryptoHashSchema()),
-      type: z.enum(['receipt_processing']),
-    }),
-    z.object({
-      receiptHash: z.lazy(() => CryptoHashSchema()),
-      type: z.enum(['postponed_receipt']),
-    }),
-    z.object({
-      type: z.enum(['updated_delayed_receipts']),
-    }),
-    z.object({
-      type: z.enum(['validator_accounts_update']),
-    }),
-    z.object({
-      type: z.enum(['migration']),
-    }),
-    z.object({
-      type: z.enum(['bandwidth_scheduler_state_update']),
-    }),
-  ]);
-
-//
-// It is a [serializable view] of [`StateChangeKind`]. [serializable view]:
-// ./index.html [`StateChangeKind`]: ../types/struct.StateChangeKind.html
-
-export const StateChangeKindViewSchema = () =>
-  z.union([
-    z.object({
-      accountId: z.lazy(() => AccountIdSchema()),
-      type: z.enum(['account_touched']),
-    }),
-    z.object({
-      accountId: z.lazy(() => AccountIdSchema()),
-      type: z.enum(['access_key_touched']),
-    }),
-    z.object({
-      accountId: z.lazy(() => AccountIdSchema()),
-      type: z.enum(['data_touched']),
-    }),
-    z.object({
-      accountId: z.lazy(() => AccountIdSchema()),
-      type: z.enum(['contract_code_touched']),
-    }),
-  ]);
-
-export const StateChangeWithCauseViewSchema = () =>
-  z.intersection(
-    z.union([
-      z.object({
-        change: z.object({
-          accountId: z.lazy(() => AccountIdSchema()),
-          amount: z.string(),
-          codeHash: z.lazy(() => CryptoHashSchema()),
-          globalContractAccountId: z.optional(
-            z.union([z.lazy(() => AccountIdSchema()), z.null()])
-          ),
-          globalContractHash: z.optional(
-            z.union([z.lazy(() => CryptoHashSchema()), z.null()])
-          ),
-          locked: z.string(),
-          storagePaidAt: z.optional(z.number()),
-          storageUsage: z.number(),
-        }),
-        type: z.enum(['account_update']),
-      }),
-      z.object({
-        change: z.object({
-          accountId: z.lazy(() => AccountIdSchema()),
-        }),
-        type: z.enum(['account_deletion']),
-      }),
-      z.object({
-        change: z.object({
-          accessKey: z.lazy(() => AccessKeyViewSchema()),
-          accountId: z.lazy(() => AccountIdSchema()),
-          publicKey: z.lazy(() => PublicKeySchema()),
-        }),
-        type: z.enum(['access_key_update']),
-      }),
-      z.object({
-        change: z.object({
-          accountId: z.lazy(() => AccountIdSchema()),
-          publicKey: z.lazy(() => PublicKeySchema()),
-        }),
-        type: z.enum(['access_key_deletion']),
-      }),
-      z.object({
-        change: z.object({
-          accountId: z.lazy(() => AccountIdSchema()),
-          gasKey: z.lazy(() => GasKeyViewSchema()),
-          publicKey: z.lazy(() => PublicKeySchema()),
-        }),
-        type: z.enum(['gas_key_update']),
-      }),
-      z.object({
-        change: z.object({
-          accountId: z.lazy(() => AccountIdSchema()),
-          index: z.number(),
-          nonce: z.number(),
-          publicKey: z.lazy(() => PublicKeySchema()),
-        }),
-        type: z.enum(['gas_key_nonce_update']),
-      }),
-      z.object({
-        change: z.object({
-          accountId: z.lazy(() => AccountIdSchema()),
-          publicKey: z.lazy(() => PublicKeySchema()),
-        }),
-        type: z.enum(['gas_key_deletion']),
-      }),
-      z.object({
-        change: z.object({
-          accountId: z.lazy(() => AccountIdSchema()),
-          keyBase64: z.lazy(() => StoreKeySchema()),
-          valueBase64: z.lazy(() => StoreValueSchema()),
-        }),
-        type: z.enum(['data_update']),
-      }),
-      z.object({
-        change: z.object({
-          accountId: z.lazy(() => AccountIdSchema()),
-          keyBase64: z.lazy(() => StoreKeySchema()),
-        }),
-        type: z.enum(['data_deletion']),
-      }),
-      z.object({
-        change: z.object({
-          accountId: z.lazy(() => AccountIdSchema()),
-          codeBase64: z.string(),
-        }),
-        type: z.enum(['contract_code_update']),
-      }),
-      z.object({
-        change: z.object({
-          accountId: z.lazy(() => AccountIdSchema()),
-        }),
-        type: z.enum(['contract_code_deletion']),
-      }),
-    ]),
-    z.object({
-      cause: z.lazy(() => StateChangeCauseViewSchema()),
-    })
-  );
-
-//
-// Item of the state, key and value are serialized in base64 and proof for
-// inclusion of given state item.
-
-export const StateItemSchema = () =>
-  z.object({
-    key: z.lazy(() => StoreKeySchema()),
-    value: z.lazy(() => StoreValueSchema()),
-  });
-
-export const StateSyncConfigSchema = () =>
-  z.object({
-    concurrency: z.optional(z.lazy(() => SyncConcurrencySchema())),
-    dump: z.optional(z.union([z.lazy(() => DumpConfigSchema()), z.null()])),
-    partsCompressionLvl: z.optional(z.number()),
-    sync: z.optional(z.lazy(() => SyncConfigSchema())),
-  });
-
-export const StatusSyncInfoSchema = () =>
-  z.object({
-    earliestBlockHash: z.optional(
-      z.union([z.lazy(() => CryptoHashSchema()), z.null()])
-    ),
-    earliestBlockHeight: z.optional(
-      z.union([z.union([z.number(), z.null()]), z.null()])
-    ),
-    earliestBlockTime: z.optional(
-      z.union([z.union([z.string(), z.null()]), z.null()])
-    ),
-    epochId: z.optional(z.union([z.lazy(() => EpochIdSchema()), z.null()])),
-    epochStartHeight: z.optional(
-      z.union([z.union([z.number(), z.null()]), z.null()])
-    ),
-    latestBlockHash: z.lazy(() => CryptoHashSchema()),
-    latestBlockHeight: z.number(),
-    latestBlockTime: z.string(),
-    latestStateRoot: z.lazy(() => CryptoHashSchema()),
-    syncing: z.boolean(),
-  });
-
-//
-// Errors which may occur during working with trie storages, storing trie
-// values (trie nodes and state values) by their hashes.
-
-export const StorageErrorSchema = () =>
-  z.union([
-    z.enum(['StorageInternalError']),
-    z.object({
-      MissingTrieValue: z.lazy(() => MissingTrieValueSchema()),
-    }),
-    z.enum(['UnexpectedTrieValue']),
-    z.object({
-      StorageInconsistentState: z.string(),
-    }),
-    z.object({
-      FlatStorageBlockNotSupported: z.string(),
-    }),
-    z.object({
-      MemTrieLoadingError: z.string(),
-    }),
-  ]);
-
-//
-// This enum represents if a storage_get call will be performed through flat
-// storage or trie
-
-export const StorageGetModeSchema = () => z.enum(['FlatStorage', 'Trie']);
-
-// Describes cost of storage per block
-export const StorageUsageConfigViewSchema = () =>
-  z.object({
-    numBytesAccount: z.number(),
-    numExtraBytesRecord: z.number(),
-  });
-
-//
-// This type is used to mark keys (arrays of bytes) that are queried from
-// store. NOTE: Currently, this type is only used in the view_client and RPC
-// to be able to transparently pretty-serialize the bytes arrays as
-// base64-encoded strings (see `serialize.rs`).
-
+export const SignedTransactionViewSchema = () => z.object({
+  actions: z.array(z.lazy(() => ActionViewSchema())),
+  hash: z.lazy(() => CryptoHashSchema()),
+  nonce: z.number(),
+  priorityFee: z.optional(z.number()),
+  publicKey: z.lazy(() => PublicKeySchema()),
+  receiverId: z.lazy(() => AccountIdSchema()),
+  signature: z.lazy(() => SignatureSchema()),
+  signerId: z.lazy(() => AccountIdSchema())
+});
+
+export const SlashedValidatorSchema = () => z.object({
+  accountId: z.lazy(() => AccountIdSchema()),
+  isDoubleSign: z.boolean()
+});
+
+// An action which stakes signer_id tokens and setup's validator public key 
+export const StakeActionSchema = () => z.object({
+  publicKey: z.lazy(() => PublicKeySchema()),
+  stake: z.string()
+});
+
+// See crate::types::StateChangeCause for details. 
+export const StateChangeCauseViewSchema = () => z.union([z.object({
+  type: z.enum(["not_writable_to_disk"])
+}), z.object({
+  type: z.enum(["initial_state"])
+}), z.object({
+  txHash: z.lazy(() => CryptoHashSchema()),
+  type: z.enum(["transaction_processing"])
+}), z.object({
+  receiptHash: z.lazy(() => CryptoHashSchema()),
+  type: z.enum(["action_receipt_processing_started"])
+}), z.object({
+  receiptHash: z.lazy(() => CryptoHashSchema()),
+  type: z.enum(["action_receipt_gas_reward"])
+}), z.object({
+  receiptHash: z.lazy(() => CryptoHashSchema()),
+  type: z.enum(["receipt_processing"])
+}), z.object({
+  receiptHash: z.lazy(() => CryptoHashSchema()),
+  type: z.enum(["postponed_receipt"])
+}), z.object({
+  type: z.enum(["updated_delayed_receipts"])
+}), z.object({
+  type: z.enum(["validator_accounts_update"])
+}), z.object({
+  type: z.enum(["migration"])
+}), z.object({
+  type: z.enum(["bandwidth_scheduler_state_update"])
+})]);
+
+//
+ // It is a [serializable view] of [`StateChangeKind`]. [serializable view]:
+ // ./index.html [`StateChangeKind`]: ../types/struct.StateChangeKind.html
+ 
+export const StateChangeKindViewSchema = () => z.union([z.object({
+  accountId: z.lazy(() => AccountIdSchema()),
+  type: z.enum(["account_touched"])
+}), z.object({
+  accountId: z.lazy(() => AccountIdSchema()),
+  type: z.enum(["access_key_touched"])
+}), z.object({
+  accountId: z.lazy(() => AccountIdSchema()),
+  type: z.enum(["data_touched"])
+}), z.object({
+  accountId: z.lazy(() => AccountIdSchema()),
+  type: z.enum(["contract_code_touched"])
+})]);
+
+export const StateChangeWithCauseViewSchema = () => z.intersection(z.union([z.object({
+  change: z.object({
+  accountId: z.lazy(() => AccountIdSchema()),
+  amount: z.string(),
+  codeHash: z.lazy(() => CryptoHashSchema()),
+  globalContractAccountId: z.optional(z.union([z.lazy(() => AccountIdSchema()), z.null()])),
+  globalContractHash: z.optional(z.union([z.lazy(() => CryptoHashSchema()), z.null()])),
+  locked: z.string(),
+  storagePaidAt: z.optional(z.number()),
+  storageUsage: z.number()
+}),
+  type: z.enum(["account_update"])
+}), z.object({
+  change: z.object({
+  accountId: z.lazy(() => AccountIdSchema())
+}),
+  type: z.enum(["account_deletion"])
+}), z.object({
+  change: z.object({
+  accessKey: z.lazy(() => AccessKeyViewSchema()),
+  accountId: z.lazy(() => AccountIdSchema()),
+  publicKey: z.lazy(() => PublicKeySchema())
+}),
+  type: z.enum(["access_key_update"])
+}), z.object({
+  change: z.object({
+  accountId: z.lazy(() => AccountIdSchema()),
+  publicKey: z.lazy(() => PublicKeySchema())
+}),
+  type: z.enum(["access_key_deletion"])
+}), z.object({
+  change: z.object({
+  accountId: z.lazy(() => AccountIdSchema()),
+  gasKey: z.lazy(() => GasKeyViewSchema()),
+  publicKey: z.lazy(() => PublicKeySchema())
+}),
+  type: z.enum(["gas_key_update"])
+}), z.object({
+  change: z.object({
+  accountId: z.lazy(() => AccountIdSchema()),
+  index: z.number(),
+  nonce: z.number(),
+  publicKey: z.lazy(() => PublicKeySchema())
+}),
+  type: z.enum(["gas_key_nonce_update"])
+}), z.object({
+  change: z.object({
+  accountId: z.lazy(() => AccountIdSchema()),
+  publicKey: z.lazy(() => PublicKeySchema())
+}),
+  type: z.enum(["gas_key_deletion"])
+}), z.object({
+  change: z.object({
+  accountId: z.lazy(() => AccountIdSchema()),
+  keyBase64: z.lazy(() => StoreKeySchema()),
+  valueBase64: z.lazy(() => StoreValueSchema())
+}),
+  type: z.enum(["data_update"])
+}), z.object({
+  change: z.object({
+  accountId: z.lazy(() => AccountIdSchema()),
+  keyBase64: z.lazy(() => StoreKeySchema())
+}),
+  type: z.enum(["data_deletion"])
+}), z.object({
+  change: z.object({
+  accountId: z.lazy(() => AccountIdSchema()),
+  codeBase64: z.string()
+}),
+  type: z.enum(["contract_code_update"])
+}), z.object({
+  change: z.object({
+  accountId: z.lazy(() => AccountIdSchema())
+}),
+  type: z.enum(["contract_code_deletion"])
+})]), z.object({
+  cause: z.lazy(() => StateChangeCauseViewSchema())
+}));
+
+//
+ // Item of the state, key and value are serialized in base64 and proof for
+ // inclusion of given state item.
+ 
+export const StateItemSchema = () => z.object({
+  key: z.lazy(() => StoreKeySchema()),
+  value: z.lazy(() => StoreValueSchema())
+});
+
+export const StateSyncConfigSchema = () => z.object({
+  concurrency: z.optional(z.lazy(() => SyncConcurrencySchema())),
+  dump: z.optional(z.union([z.lazy(() => DumpConfigSchema()), z.null()])),
+  partsCompressionLvl: z.optional(z.number()),
+  sync: z.optional(z.lazy(() => SyncConfigSchema()))
+});
+
+export const StatusSyncInfoSchema = () => z.object({
+  earliestBlockHash: z.optional(z.union([z.lazy(() => CryptoHashSchema()), z.null()])),
+  earliestBlockHeight: z.optional(z.union([z.union([z.number(), z.null()]), z.null()])),
+  earliestBlockTime: z.optional(z.union([z.union([z.string(), z.null()]), z.null()])),
+  epochId: z.optional(z.union([z.lazy(() => EpochIdSchema()), z.null()])),
+  epochStartHeight: z.optional(z.union([z.union([z.number(), z.null()]), z.null()])),
+  latestBlockHash: z.lazy(() => CryptoHashSchema()),
+  latestBlockHeight: z.number(),
+  latestBlockTime: z.string(),
+  latestStateRoot: z.lazy(() => CryptoHashSchema()),
+  syncing: z.boolean()
+});
+
+//
+ // Errors which may occur during working with trie storages, storing trie
+ // values (trie nodes and state values) by their hashes.
+ 
+export const StorageErrorSchema = () => z.union([z.enum(["StorageInternalError"]), z.object({
+  MissingTrieValue: z.lazy(() => MissingTrieValueSchema())
+}), z.enum(["UnexpectedTrieValue"]), z.object({
+  StorageInconsistentState: z.string()
+}), z.object({
+  FlatStorageBlockNotSupported: z.string()
+}), z.object({
+  MemTrieLoadingError: z.string()
+})]);
+
+//
+ // This enum represents if a storage_get call will be performed through flat
+ // storage or trie
+ 
+export const StorageGetModeSchema = () => z.enum(["FlatStorage", "Trie"]);
+
+// Describes cost of storage per block 
+export const StorageUsageConfigViewSchema = () => z.object({
+  numBytesAccount: z.number(),
+  numExtraBytesRecord: z.number()
+});
+
+//
+ // This type is used to mark keys (arrays of bytes) that are queried from
+ // store. NOTE: Currently, this type is only used in the view_client and RPC
+ // to be able to transparently pretty-serialize the bytes arrays as
+ // base64-encoded strings (see `serialize.rs`).
+ 
 export const StoreKeySchema = () => z.string();
 
 //
-// This type is used to mark values returned from store (arrays of bytes).
-// NOTE: Currently, this type is only used in the view_client and RPC to be
-// able to transparently pretty-serialize the bytes arrays as base64-encoded
-// strings (see `serialize.rs`).
-
+ // This type is used to mark values returned from store (arrays of bytes).
+ // NOTE: Currently, this type is only used in the view_client and RPC to be
+ // able to transparently pretty-serialize the bytes arrays as base64-encoded
+ // strings (see `serialize.rs`).
+ 
 export const StoreValueSchema = () => z.string();
 
-export const SyncCheckpointSchema = () =>
-  z.enum(['genesis', 'earliest_available']);
-
-export const SyncConcurrencySchema = () =>
-  z.object({
-    apply: z.number(),
-    applyDuringCatchup: z.number(),
-    peerDownloads: z.number(),
-    perShard: z.number(),
-  });
-
-// Configures how to fetch state parts during state sync.
-export const SyncConfigSchema = () =>
-  z.union([
-    z.enum(['Peers']),
-    z.object({
-      ExternalStorage: z.lazy(() => ExternalStorageConfigSchema()),
-    }),
-  ]);
-
-export const Tier1ProxyViewSchema = () =>
-  z.object({
-    addr: z.string(),
-    peerId: z.lazy(() => PublicKeySchema()),
-  });
-
-//
-// Describes the expected behavior of the node regarding shard tracking. If
-// the node is an active validator, it will also track the shards it is
-// responsible for as a validator.
-
-export const TrackedShardsConfigSchema = () =>
-  z.union([
-    z.enum(['NoShards']),
-    z.object({
-      Shards: z.array(z.lazy(() => ShardUIdSchema())),
-    }),
-    z.enum(['AllShards']),
-    z.object({
-      ShadowValidator: z.lazy(() => AccountIdSchema()),
-    }),
-    z.object({
-      Schedule: z.array(z.array(z.lazy(() => ShardIdSchema()))),
-    }),
-    z.object({
-      Accounts: z.array(z.lazy(() => AccountIdSchema())),
-    }),
-  ]);
-
-export const TransferActionSchema = () =>
-  z.object({
-    deposit: z.string(),
-  });
-
-// Error returned in the ExecutionOutcome in case of failure
-export const TxExecutionErrorSchema = () =>
-  z.union([
-    z.object({
-      ActionError: z.lazy(() => ActionErrorSchema()),
-    }),
-    z.object({
-      InvalidTxError: z.lazy(() => InvalidTxErrorSchema()),
-    }),
-  ]);
-
-export const TxExecutionStatusSchema = () =>
-  z.union([
-    z.enum(['NONE']),
-    z.enum(['INCLUDED']),
-    z.enum(['EXECUTED_OPTIMISTIC']),
-    z.enum(['INCLUDED_FINAL']),
-    z.enum(['EXECUTED']),
-    z.enum(['FINAL']),
-  ]);
-
-// Use global contract action
-export const UseGlobalContractActionSchema = () =>
-  z.object({
-    contractIdentifier: z.lazy(() => GlobalContractIdentifierSchema()),
-  });
-
-export const VMConfigViewSchema = () =>
-  z.object({
-    discardCustomSections: z.boolean(),
-    ethImplicitAccounts: z.boolean(),
-    extCosts: z.lazy(() => ExtCostsConfigViewSchema()),
-    fixContractLoadingCost: z.boolean(),
-    globalContractHostFns: z.boolean(),
-    growMemCost: z.number(),
-    implicitAccountCreation: z.boolean(),
-    limitConfig: z.lazy(() => LimitConfigSchema()),
-    reftypesBulkMemory: z.boolean(),
-    regularOpCost: z.number(),
-    saturatingFloatToInt: z.boolean(),
-    storageGetMode: z.lazy(() => StorageGetModeSchema()),
-    vmKind: z.lazy(() => VMKindSchema()),
-  });
-
-export const VMKindSchema = () =>
-  z.union([
-    z.enum(['Wasmer0']),
-    z.enum(['Wasmtime']),
-    z.enum(['Wasmer2']),
-    z.enum(['NearVm']),
-    z.enum(['NearVm2']),
-  ]);
-
-export const ValidatorInfoSchema = () =>
-  z.object({
-    accountId: z.lazy(() => AccountIdSchema()),
-  });
-
-// Reasons for removing a validator from the validator set.
-export const ValidatorKickoutReasonSchema = () =>
-  z.union([
-    z.enum(['_UnusedSlashed']),
-    z.object({
-      NotEnoughBlocks: z.object({
-        expected: z.number(),
-        produced: z.number(),
-      }),
-    }),
-    z.object({
-      NotEnoughChunks: z.object({
-        expected: z.number(),
-        produced: z.number(),
-      }),
-    }),
-    z.enum(['Unstaked']),
-    z.object({
-      NotEnoughStake: z.object({
-        stakeU128: z.string(),
-        thresholdU128: z.string(),
-      }),
-    }),
-    z.enum(['DidNotGetASeat']),
-    z.object({
-      NotEnoughChunkEndorsements: z.object({
-        expected: z.number(),
-        produced: z.number(),
-      }),
-    }),
-    z.object({
-      ProtocolVersionTooOld: z.object({
-        networkVersion: z.number(),
-        version: z.number(),
-      }),
-    }),
-  ]);
-
-export const ValidatorKickoutViewSchema = () =>
-  z.object({
-    accountId: z.lazy(() => AccountIdSchema()),
-    reason: z.lazy(() => ValidatorKickoutReasonSchema()),
-  });
-
-export const ValidatorStakeViewSchema = () =>
-  z.lazy(() => ValidatorStakeViewV1Schema());
-
-export const ValidatorStakeViewV1Schema = () =>
-  z.object({
-    accountId: z.lazy(() => AccountIdSchema()),
-    publicKey: z.lazy(() => PublicKeySchema()),
-    stake: z.string(),
-  });
-
-// Data structure for semver version and github tag or commit.
-export const VersionSchema = () =>
-  z.object({
-    build: z.string(),
-    commit: z.string(),
-    rustcVersion: z.optional(z.string()),
-    version: z.string(),
-  });
-
-// Resulting state values for a view state query request
-export const ViewStateResultSchema = () =>
-  z.object({
-    proof: z.optional(z.array(z.string())),
-    values: z.array(z.lazy(() => StateItemSchema())),
-  });
-
-// A kind of a trap happened during execution of a binary
-export const WasmTrapSchema = () =>
-  z.union([
-    z.enum(['Unreachable']),
-    z.enum(['IncorrectCallIndirectSignature']),
-    z.enum(['MemoryOutOfBounds']),
-    z.enum(['CallIndirectOOB']),
-    z.enum(['IllegalArithmetic']),
-    z.enum(['MisalignedAtomicAccess']),
-    z.enum(['IndirectCallToNull']),
-    z.enum(['StackOverflow']),
-    z.enum(['GenericTrap']),
-  ]);
-
-// Configuration specific to ChunkStateWitness.
-export const WitnessConfigViewSchema = () =>
-  z.object({
-    combinedTransactionsSizeLimit: z.number(),
-    mainStorageProofSizeSoftLimit: z.number(),
-    newTransactionsValidationStateSizeSoftLimit: z.number(),
-  });
+export const SyncCheckpointSchema = () => z.enum(["genesis", "earliest_available"]);
+
+export const SyncConcurrencySchema = () => z.object({
+  apply: z.number(),
+  applyDuringCatchup: z.number(),
+  peerDownloads: z.number(),
+  perShard: z.number()
+});
+
+// Configures how to fetch state parts during state sync. 
+export const SyncConfigSchema = () => z.union([z.enum(["Peers"]), z.object({
+  ExternalStorage: z.lazy(() => ExternalStorageConfigSchema())
+})]);
+
+export const Tier1ProxyViewSchema = () => z.object({
+  addr: z.string(),
+  peerId: z.lazy(() => PublicKeySchema())
+});
+
+//
+ // Describes the expected behavior of the node regarding shard tracking. If
+ // the node is an active validator, it will also track the shards it is
+ // responsible for as a validator.
+ 
+export const TrackedShardsConfigSchema = () => z.union([z.enum(["NoShards"]), z.object({
+  Shards: z.array(z.lazy(() => ShardUIdSchema()))
+}), z.enum(["AllShards"]), z.object({
+  ShadowValidator: z.lazy(() => AccountIdSchema())
+}), z.object({
+  Schedule: z.array(z.array(z.lazy(() => ShardIdSchema())))
+}), z.object({
+  Accounts: z.array(z.lazy(() => AccountIdSchema()))
+})]);
+
+export const TransferActionSchema = () => z.object({
+  deposit: z.string()
+});
+
+// Error returned in the ExecutionOutcome in case of failure 
+export const TxExecutionErrorSchema = () => z.union([z.object({
+  ActionError: z.lazy(() => ActionErrorSchema())
+}), z.object({
+  InvalidTxError: z.lazy(() => InvalidTxErrorSchema())
+})]);
+
+export const TxExecutionStatusSchema = () => z.union([z.enum(["NONE"]), z.enum(["INCLUDED"]), z.enum(["EXECUTED_OPTIMISTIC"]), z.enum(["INCLUDED_FINAL"]), z.enum(["EXECUTED"]), z.enum(["FINAL"])]);
+
+// Use global contract action 
+export const UseGlobalContractActionSchema = () => z.object({
+  contractIdentifier: z.lazy(() => GlobalContractIdentifierSchema())
+});
+
+export const VMConfigViewSchema = () => z.object({
+  discardCustomSections: z.boolean(),
+  ethImplicitAccounts: z.boolean(),
+  extCosts: z.lazy(() => ExtCostsConfigViewSchema()),
+  fixContractLoadingCost: z.boolean(),
+  globalContractHostFns: z.boolean(),
+  growMemCost: z.number(),
+  implicitAccountCreation: z.boolean(),
+  limitConfig: z.lazy(() => LimitConfigSchema()),
+  reftypesBulkMemory: z.boolean(),
+  regularOpCost: z.number(),
+  saturatingFloatToInt: z.boolean(),
+  storageGetMode: z.lazy(() => StorageGetModeSchema()),
+  vmKind: z.lazy(() => VMKindSchema())
+});
+
+export const VMKindSchema = () => z.union([z.enum(["Wasmer0"]), z.enum(["Wasmtime"]), z.enum(["Wasmer2"]), z.enum(["NearVm"]), z.enum(["NearVm2"])]);
+
+export const ValidatorInfoSchema = () => z.object({
+  accountId: z.lazy(() => AccountIdSchema())
+});
+
+// Reasons for removing a validator from the validator set. 
+export const ValidatorKickoutReasonSchema = () => z.union([z.enum(["_UnusedSlashed"]), z.object({
+  NotEnoughBlocks: z.object({
+  expected: z.number(),
+  produced: z.number()
+})
+}), z.object({
+  NotEnoughChunks: z.object({
+  expected: z.number(),
+  produced: z.number()
+})
+}), z.enum(["Unstaked"]), z.object({
+  NotEnoughStake: z.object({
+  stakeU128: z.string(),
+  thresholdU128: z.string()
+})
+}), z.enum(["DidNotGetASeat"]), z.object({
+  NotEnoughChunkEndorsements: z.object({
+  expected: z.number(),
+  produced: z.number()
+})
+}), z.object({
+  ProtocolVersionTooOld: z.object({
+  networkVersion: z.number(),
+  version: z.number()
+})
+})]);
+
+export const ValidatorKickoutViewSchema = () => z.object({
+  accountId: z.lazy(() => AccountIdSchema()),
+  reason: z.lazy(() => ValidatorKickoutReasonSchema())
+});
+
+export const ValidatorStakeViewSchema = () => z.lazy(() => ValidatorStakeViewV1Schema());
+
+export const ValidatorStakeViewV1Schema = () => z.object({
+  accountId: z.lazy(() => AccountIdSchema()),
+  publicKey: z.lazy(() => PublicKeySchema()),
+  stake: z.string()
+});
+
+// Data structure for semver version and github tag or commit. 
+export const VersionSchema = () => z.object({
+  build: z.string(),
+  commit: z.string(),
+  rustcVersion: z.optional(z.string()),
+  version: z.string()
+});
+
+// Resulting state values for a view state query request 
+export const ViewStateResultSchema = () => z.object({
+  proof: z.optional(z.array(z.string())),
+  values: z.array(z.lazy(() => StateItemSchema()))
+});
+
+// A kind of a trap happened during execution of a binary 
+export const WasmTrapSchema = () => z.union([z.enum(["Unreachable"]), z.enum(["IncorrectCallIndirectSignature"]), z.enum(["MemoryOutOfBounds"]), z.enum(["CallIndirectOOB"]), z.enum(["IllegalArithmetic"]), z.enum(["MisalignedAtomicAccess"]), z.enum(["IndirectCallToNull"]), z.enum(["StackOverflow"]), z.enum(["GenericTrap"])]);
+
+// Configuration specific to ChunkStateWitness. 
+export const WitnessConfigViewSchema = () => z.object({
+  combinedTransactionsSizeLimit: z.number(),
+  mainStorageProofSizeSoftLimit: z.number(),
+  newTransactionsValidationStateSizeSoftLimit: z.number()
+});
 
 // Method-specific schemas
 //
-// Request schema for EXPERIMENTAL_changes: [Deprecated] Returns changes for a
-// given account, contract or contract code for given block height or hash.
-// Consider using changes instead.
-
-export const EXPERIMENTALChangesRequestSchema = () =>
-  z.lazy(() => JsonRpcRequestFor_EXPERIMENTALChangesSchema());
-
-//
-// Response schema for EXPERIMENTAL_changes: [Deprecated] Returns changes for
-// a given account, contract or contract code for given block height or hash.
-// Consider using changes instead.
-
-export const EXPERIMENTALChangesResponseSchema = () =>
-  z.lazy(() =>
-    JsonRpcResponseFor_RpcStateChangesInBlockResponseAnd_RpcErrorSchema()
-  );
-
-//
-// Request schema for EXPERIMENTAL_changes_in_block: [Deprecated] Returns
-// changes in block for given block height or hash over all transactions for
-// all the types. Includes changes like account_touched, access_key_touched,
-// data_touched, contract_code_touched. Consider using block_effects instead
-
-export const EXPERIMENTALChangesInBlockRequestSchema = () =>
-  z.lazy(() => JsonRpcRequestFor_EXPERIMENTALChangesInBlockSchema());
-
-//
-// Response schema for EXPERIMENTAL_changes_in_block: [Deprecated] Returns
-// changes in block for given block height or hash over all transactions for
-// all the types. Includes changes like account_touched, access_key_touched,
-// data_touched, contract_code_touched. Consider using block_effects instead
-
-export const EXPERIMENTALChangesInBlockResponseSchema = () =>
-  z.lazy(() =>
-    JsonRpcResponseFor_RpcStateChangesInBlockByTypeResponseAnd_RpcErrorSchema()
-  );
-
-//
-// Request schema for EXPERIMENTAL_congestion_level: Queries the congestion
-// level of a shard. More info about congestion
-// [here](https://near.github.io/nearcore/architecture/how/receipt-congestion.html?highlight=congestion#receipt-congestion)
-
-export const EXPERIMENTALCongestionLevelRequestSchema = () =>
-  z.lazy(() => JsonRpcRequestFor_EXPERIMENTALCongestionLevelSchema());
-
-//
-// Response schema for EXPERIMENTAL_congestion_level: Queries the congestion
-// level of a shard. More info about congestion
-// [here](https://near.github.io/nearcore/architecture/how/receipt-congestion.html?highlight=congestion#receipt-congestion)
-
-export const EXPERIMENTALCongestionLevelResponseSchema = () =>
-  z.lazy(() =>
-    JsonRpcResponseFor_RpcCongestionLevelResponseAnd_RpcErrorSchema()
-  );
-
-//
-// Request schema for EXPERIMENTAL_genesis_config: [Deprecated] Get initial
-// state and parameters for the genesis block. Consider genesis_config
-// instead.
-
-export const EXPERIMENTALGenesisConfigRequestSchema = () =>
-  z.lazy(() => JsonRpcRequestFor_EXPERIMENTALGenesisConfigSchema());
-
-//
-// Response schema for EXPERIMENTAL_genesis_config: [Deprecated] Get initial
-// state and parameters for the genesis block. Consider genesis_config
-// instead.
-
-export const EXPERIMENTALGenesisConfigResponseSchema = () =>
-  z.lazy(() => JsonRpcResponseFor_GenesisConfigAnd_RpcErrorSchema());
-
-//
-// Request schema for EXPERIMENTAL_light_client_block_proof: Returns the
-// proofs for a transaction execution.
-
-export const EXPERIMENTALLightClientBlockProofRequestSchema = () =>
-  z.lazy(() => JsonRpcRequestFor_EXPERIMENTALLightClientBlockProofSchema());
-
-//
-// Response schema for EXPERIMENTAL_light_client_block_proof: Returns the
-// proofs for a transaction execution.
-
-export const EXPERIMENTALLightClientBlockProofResponseSchema = () =>
-  z.lazy(() =>
-    JsonRpcResponseFor_RpcLightClientBlockProofResponseAnd_RpcErrorSchema()
-  );
-
-//
-// Request schema for EXPERIMENTAL_light_client_proof: Returns the proofs for
-// a transaction execution.
-
-export const EXPERIMENTALLightClientProofRequestSchema = () =>
-  z.lazy(() => JsonRpcRequestFor_EXPERIMENTALLightClientProofSchema());
-
-//
-// Response schema for EXPERIMENTAL_light_client_proof: Returns the proofs for
-// a transaction execution.
-
-export const EXPERIMENTALLightClientProofResponseSchema = () =>
-  z.lazy(() =>
-    JsonRpcResponseFor_RpcLightClientExecutionProofResponseAnd_RpcErrorSchema()
-  );
-
-//
-// Request schema for EXPERIMENTAL_maintenance_windows: [Deprecated] Returns
-// the future windows for maintenance in current epoch for the specified
-// account. In the maintenance windows, the node will not be block producer or
-// chunk producer. Consider using maintenance_windows instead.
-
-export const EXPERIMENTALMaintenanceWindowsRequestSchema = () =>
-  z.lazy(() => JsonRpcRequestFor_EXPERIMENTALMaintenanceWindowsSchema());
-
-//
-// Response schema for EXPERIMENTAL_maintenance_windows: [Deprecated] Returns
-// the future windows for maintenance in current epoch for the specified
-// account. In the maintenance windows, the node will not be block producer or
-// chunk producer. Consider using maintenance_windows instead.
-
-export const EXPERIMENTALMaintenanceWindowsResponseSchema = () =>
-  z.lazy(() => JsonRpcResponseFor_ArrayOf_RangeOfUint64And_RpcErrorSchema());
-
-//
-// Request schema for EXPERIMENTAL_protocol_config: A configuration that
-// defines the protocol-level parameters such as gas/storage costs, limits,
-// feature flags, other settings
-
-export const EXPERIMENTALProtocolConfigRequestSchema = () =>
-  z.lazy(() => JsonRpcRequestFor_EXPERIMENTALProtocolConfigSchema());
-
-//
-// Response schema for EXPERIMENTAL_protocol_config: A configuration that
-// defines the protocol-level parameters such as gas/storage costs, limits,
-// feature flags, other settings
-
-export const EXPERIMENTALProtocolConfigResponseSchema = () =>
-  z.lazy(() =>
-    JsonRpcResponseFor_RpcProtocolConfigResponseAnd_RpcErrorSchema()
-  );
-
-//
-// Request schema for EXPERIMENTAL_receipt: Fetches a receipt by its ID (as
-// is, without a status or execution outcome)
-
-export const EXPERIMENTALReceiptRequestSchema = () =>
-  z.lazy(() => JsonRpcRequestFor_EXPERIMENTALReceiptSchema());
-
-//
-// Response schema for EXPERIMENTAL_receipt: Fetches a receipt by its ID (as
-// is, without a status or execution outcome)
-
-export const EXPERIMENTALReceiptResponseSchema = () =>
-  z.lazy(() => JsonRpcResponseFor_RpcReceiptResponseAnd_RpcErrorSchema());
-
-//
-// Request schema for EXPERIMENTAL_split_storage_info: Contains the split
-// storage information. More info on split storage
-// [here](https://near-nodes.io/archival/split-storage-archival)
-
-export const EXPERIMENTALSplitStorageInfoRequestSchema = () =>
-  z.lazy(() => JsonRpcRequestFor_EXPERIMENTALSplitStorageInfoSchema());
-
-//
-// Response schema for EXPERIMENTAL_split_storage_info: Contains the split
-// storage information. More info on split storage
-// [here](https://near-nodes.io/archival/split-storage-archival)
-
-export const EXPERIMENTALSplitStorageInfoResponseSchema = () =>
-  z.lazy(() =>
-    JsonRpcResponseFor_RpcSplitStorageInfoResponseAnd_RpcErrorSchema()
-  );
-
-//
-// Request schema for EXPERIMENTAL_tx_status: Queries status of a transaction
-// by hash, returning the final transaction result and details of all
-// receipts.
-
-export const EXPERIMENTALTxStatusRequestSchema = () =>
-  z.lazy(() => JsonRpcRequestFor_EXPERIMENTALTxStatusSchema());
-
-//
-// Response schema for EXPERIMENTAL_tx_status: Queries status of a transaction
-// by hash, returning the final transaction result and details of all
-// receipts.
-
-export const EXPERIMENTALTxStatusResponseSchema = () =>
-  z.lazy(() => JsonRpcResponseFor_RpcTransactionResponseAnd_RpcErrorSchema());
-
-//
-// Request schema for EXPERIMENTAL_validators_ordered: Returns the current
-// epoch validators ordered in the block producer order with repetition. This
-// endpoint is solely used for bridge currently and is not intended for other
-// external use cases.
-
-export const EXPERIMENTALValidatorsOrderedRequestSchema = () =>
-  z.lazy(() => JsonRpcRequestFor_EXPERIMENTALValidatorsOrderedSchema());
-
-//
-// Response schema for EXPERIMENTAL_validators_ordered: Returns the current
-// epoch validators ordered in the block producer order with repetition. This
-// endpoint is solely used for bridge currently and is not intended for other
-// external use cases.
-
-export const EXPERIMENTALValidatorsOrderedResponseSchema = () =>
-  z.lazy(() =>
-    JsonRpcResponseFor_ArrayOf_ValidatorStakeViewAnd_RpcErrorSchema()
-  );
-
-// Request schema for block: Returns block details for given height or hash
-export const BlockRequestSchema = () =>
-  z.lazy(() => JsonRpcRequestForBlockSchema());
-
-// Response schema for block: Returns block details for given height or hash
-export const BlockResponseSchema = () =>
-  z.lazy(() => JsonRpcResponseFor_RpcBlockResponseAnd_RpcErrorSchema());
-
-//
-// Request schema for block_effects: Returns changes in block for given block
-// height or hash over all transactions for all the types. Includes changes
-// like account_touched, access_key_touched, data_touched,
-// contract_code_touched.
-
-export const BlockEffectsRequestSchema = () =>
-  z.lazy(() => JsonRpcRequestForBlockEffectsSchema());
-
-//
-// Response schema for block_effects: Returns changes in block for given block
-// height or hash over all transactions for all the types. Includes changes
-// like account_touched, access_key_touched, data_touched,
-// contract_code_touched.
-
-export const BlockEffectsResponseSchema = () =>
-  z.lazy(() =>
-    JsonRpcResponseFor_RpcStateChangesInBlockByTypeResponseAnd_RpcErrorSchema()
-  );
-
-//
-// Request schema for broadcast_tx_async: [Deprecated] Sends a transaction and
-// immediately returns transaction hash. Consider using send_tx instead.
-
-export const BroadcastTxAsyncRequestSchema = () =>
-  z.lazy(() => JsonRpcRequestForBroadcastTxAsyncSchema());
-
-//
-// Response schema for broadcast_tx_async: [Deprecated] Sends a transaction
-// and immediately returns transaction hash. Consider using send_tx instead.
-
-export const BroadcastTxAsyncResponseSchema = () =>
-  z.lazy(() => JsonRpcResponseFor_CryptoHashAnd_RpcErrorSchema());
-
-//
-// Request schema for broadcast_tx_commit: [Deprecated] Sends a transaction
-// and waits until transaction is fully complete. (Has a 10 second timeout).
-// Consider using send_tx instead.
-
-export const BroadcastTxCommitRequestSchema = () =>
-  z.lazy(() => JsonRpcRequestForBroadcastTxCommitSchema());
-
-//
-// Response schema for broadcast_tx_commit: [Deprecated] Sends a transaction
-// and waits until transaction is fully complete. (Has a 10 second timeout).
-// Consider using send_tx instead.
-
-export const BroadcastTxCommitResponseSchema = () =>
-  z.lazy(() => JsonRpcResponseFor_RpcTransactionResponseAnd_RpcErrorSchema());
-
-//
-// Request schema for changes: Returns changes for a given account, contract
-// or contract code for given block height or hash.
-
-export const ChangesRequestSchema = () =>
-  z.lazy(() => JsonRpcRequestForChangesSchema());
-
-//
-// Response schema for changes: Returns changes for a given account, contract
-// or contract code for given block height or hash.
-
-export const ChangesResponseSchema = () =>
-  z.lazy(() =>
-    JsonRpcResponseFor_RpcStateChangesInBlockResponseAnd_RpcErrorSchema()
-  );
-
-//
-// Request schema for chunk: Returns details of a specific chunk. You can run
-// a block details query to get a valid chunk hash.
-
-export const ChunkRequestSchema = () =>
-  z.lazy(() => JsonRpcRequestForChunkSchema());
-
-//
-// Response schema for chunk: Returns details of a specific chunk. You can run
-// a block details query to get a valid chunk hash.
-
-export const ChunkResponseSchema = () =>
-  z.lazy(() => JsonRpcResponseFor_RpcChunkResponseAnd_RpcErrorSchema());
-
-// Request schema for client_config: Queries client node configuration
-export const ClientConfigRequestSchema = () =>
-  z.lazy(() => JsonRpcRequestForClientConfigSchema());
-
-// Response schema for client_config: Queries client node configuration
-export const ClientConfigResponseSchema = () =>
-  z.lazy(() => JsonRpcResponseFor_RpcClientConfigResponseAnd_RpcErrorSchema());
-
-//
-// Request schema for gas_price: Returns gas price for a specific block_height
-// or block_hash. Using [null] will return the most recent block's gas price.
-
-export const GasPriceRequestSchema = () =>
-  z.lazy(() => JsonRpcRequestForGasPriceSchema());
-
-//
-// Response schema for gas_price: Returns gas price for a specific
-// block_height or block_hash. Using [null] will return the most recent
-// block's gas price.
-
-export const GasPriceResponseSchema = () =>
-  z.lazy(() => JsonRpcResponseFor_RpcGasPriceResponseAnd_RpcErrorSchema());
-
-//
-// Response schema for genesis_config: Get initial state and parameters for
-// the genesis block
-
-export const GenesisConfigResponseSchema = () =>
-  z.lazy(() => JsonRpcResponseFor_GenesisConfigAnd_RpcErrorSchema());
-
-//
-// Request schema for health: Returns the current health status of the RPC
-// node the client connects to.
-
-export const HealthRequestSchema = () =>
-  z.lazy(() => JsonRpcRequestForHealthSchema());
-
-//
-// Response schema for health: Returns the current health status of the RPC
-// node the client connects to.
-
-export const HealthResponseSchema = () =>
-  z.lazy(() =>
-    JsonRpcResponseFor_Nullable_RpcHealthResponseAnd_RpcErrorSchema()
-  );
-
-//
-// Request schema for light_client_proof: Returns the proofs for a transaction
-// execution.
-
-export const LightClientProofRequestSchema = () =>
-  z.lazy(() => JsonRpcRequestForLightClientProofSchema());
-
-//
-// Response schema for light_client_proof: Returns the proofs for a
-// transaction execution.
-
-export const LightClientProofResponseSchema = () =>
-  z.lazy(() =>
-    JsonRpcResponseFor_RpcLightClientExecutionProofResponseAnd_RpcErrorSchema()
-  );
-
-//
-// Request schema for maintenance_windows: Returns the future windows for
-// maintenance in current epoch for the specified account. In the maintenance
-// windows, the node will not be block producer or chunk producer.
-
-export const MaintenanceWindowsRequestSchema = () =>
-  z.lazy(() => JsonRpcRequestForMaintenanceWindowsSchema());
-
-//
-// Response schema for maintenance_windows: Returns the future windows for
-// maintenance in current epoch for the specified account. In the maintenance
-// windows, the node will not be block producer or chunk producer.
-
-export const MaintenanceWindowsResponseSchema = () =>
-  z.lazy(() => JsonRpcResponseFor_ArrayOf_RangeOfUint64And_RpcErrorSchema());
-
-//
-// Request schema for network_info: Queries the current state of node network
-// connections. This includes information about active peers, transmitted
-// data, known producers, etc.
-
-export const NetworkInfoRequestSchema = () =>
-  z.lazy(() => JsonRpcRequestForNetworkInfoSchema());
-
-//
-// Response schema for network_info: Queries the current state of node network
-// connections. This includes information about active peers, transmitted
-// data, known producers, etc.
-
-export const NetworkInfoResponseSchema = () =>
-  z.lazy(() => JsonRpcResponseFor_RpcNetworkInfoResponseAnd_RpcErrorSchema());
-
-// Request schema for next_light_client_block: Returns the next light client block.
-export const NextLightClientBlockRequestSchema = () =>
-  z.lazy(() => JsonRpcRequestForNextLightClientBlockSchema());
-
-//
-// Response schema for next_light_client_block: Returns the next light client
-// block.
-
-export const NextLightClientBlockResponseSchema = () =>
-  z.lazy(() =>
-    JsonRpcResponseFor_RpcLightClientNextBlockResponseAnd_RpcErrorSchema()
-  );
-
-//
-// Request schema for query: This module allows you to make generic requests
-// to the network. The `RpcQueryRequest` struct takes in a
-// [`BlockReference`](https://docs.rs/near-primitives/0.12.0/near_primitives/types/enum.BlockReference.html)
-// and a
-// [`QueryRequest`](https://docs.rs/near-primitives/0.12.0/near_primitives/views/enum.QueryRequest.html).
-// The `BlockReference` enum allows you to specify a block by `Finality`,
-// `BlockId` or `SyncCheckpoint`. The `QueryRequest` enum provides multiple
-// variants for performing the following actions: - View an account's details
-// - View a contract's code - View the state of an account - View the
-// `AccessKey` of an account - View the `AccessKeyList` of an account - Call a
-// function in a contract deployed on the network.
-
-export const QueryRequestSchema = () =>
-  z.lazy(() => JsonRpcRequestForQuerySchema());
-
-//
-// Response schema for query: This module allows you to make generic requests
-// to the network. The `RpcQueryRequest` struct takes in a
-// [`BlockReference`](https://docs.rs/near-primitives/0.12.0/near_primitives/types/enum.BlockReference.html)
-// and a
-// [`QueryRequest`](https://docs.rs/near-primitives/0.12.0/near_primitives/views/enum.QueryRequest.html).
-// The `BlockReference` enum allows you to specify a block by `Finality`,
-// `BlockId` or `SyncCheckpoint`. The `QueryRequest` enum provides multiple
-// variants for performing the following actions: - View an account's details
-// - View a contract's code - View the state of an account - View the
-// `AccessKey` of an account - View the `AccessKeyList` of an account - Call a
-// function in a contract deployed on the network.
-
-export const QueryResponseSchema = () =>
-  z.lazy(() => JsonRpcResponseFor_RpcQueryResponseAnd_RpcErrorSchema());
-
-//
-// Request schema for send_tx: Sends transaction. Returns the guaranteed
-// execution status and the results the blockchain can provide at the moment.
-
-export const SendTxRequestSchema = () =>
-  z.lazy(() => JsonRpcRequestForSendTxSchema());
-
-//
-// Response schema for send_tx: Sends transaction. Returns the guaranteed
-// execution status and the results the blockchain can provide at the moment.
-
-export const SendTxResponseSchema = () =>
-  z.lazy(() => JsonRpcResponseFor_RpcTransactionResponseAnd_RpcErrorSchema());
-
-//
-// Request schema for status: Requests the status of the connected RPC node.
-// This includes information about sync status, nearcore node version,
-// protocol version, the current set of validators, etc.
-
-export const StatusRequestSchema = () =>
-  z.lazy(() => JsonRpcRequestForStatusSchema());
-
-//
-// Response schema for status: Requests the status of the connected RPC node.
-// This includes information about sync status, nearcore node version,
-// protocol version, the current set of validators, etc.
-
-export const StatusResponseSchema = () =>
-  z.lazy(() => JsonRpcResponseFor_RpcStatusResponseAnd_RpcErrorSchema());
-
-//
-// Request schema for tx: Queries status of a transaction by hash and returns
-// the final transaction result.
-
+ // Request schema for EXPERIMENTAL_changes: [Deprecated] Returns changes for a
+ // given account, contract or contract code for given block height or hash.
+ // Consider using changes instead.
+ 
+export const EXPERIMENTALChangesRequestSchema = () => z.lazy(() => JsonRpcRequestFor_EXPERIMENTALChangesSchema());
+
+//
+ // Response schema for EXPERIMENTAL_changes: [Deprecated] Returns changes for
+ // a given account, contract or contract code for given block height or hash.
+ // Consider using changes instead.
+ 
+export const EXPERIMENTALChangesResponseSchema = () => z.lazy(() => JsonRpcResponseFor_RpcStateChangesInBlockResponseAnd_RpcErrorSchema());
+
+//
+ // Request schema for EXPERIMENTAL_changes_in_block: [Deprecated] Returns
+ // changes in block for given block height or hash over all transactions for
+ // all the types. Includes changes like account_touched, access_key_touched,
+ // data_touched, contract_code_touched. Consider using block_effects instead
+ 
+export const EXPERIMENTALChangesInBlockRequestSchema = () => z.lazy(() => JsonRpcRequestFor_EXPERIMENTALChangesInBlockSchema());
+
+//
+ // Response schema for EXPERIMENTAL_changes_in_block: [Deprecated] Returns
+ // changes in block for given block height or hash over all transactions for
+ // all the types. Includes changes like account_touched, access_key_touched,
+ // data_touched, contract_code_touched. Consider using block_effects instead
+ 
+export const EXPERIMENTALChangesInBlockResponseSchema = () => z.lazy(() => JsonRpcResponseFor_RpcStateChangesInBlockByTypeResponseAnd_RpcErrorSchema());
+
+//
+ // Request schema for EXPERIMENTAL_congestion_level: Queries the congestion
+ // level of a shard. More info about congestion
+ // [here](https://near.github.io/nearcore/architecture/how/receipt-congestion.html?highlight=congestion#receipt-congestion)
+ 
+export const EXPERIMENTALCongestionLevelRequestSchema = () => z.lazy(() => JsonRpcRequestFor_EXPERIMENTALCongestionLevelSchema());
+
+//
+ // Response schema for EXPERIMENTAL_congestion_level: Queries the congestion
+ // level of a shard. More info about congestion
+ // [here](https://near.github.io/nearcore/architecture/how/receipt-congestion.html?highlight=congestion#receipt-congestion)
+ 
+export const EXPERIMENTALCongestionLevelResponseSchema = () => z.lazy(() => JsonRpcResponseFor_RpcCongestionLevelResponseAnd_RpcErrorSchema());
+
+//
+ // Request schema for EXPERIMENTAL_genesis_config: [Deprecated] Get initial
+ // state and parameters for the genesis block. Consider genesis_config
+ // instead.
+ 
+export const EXPERIMENTALGenesisConfigRequestSchema = () => z.lazy(() => JsonRpcRequestFor_EXPERIMENTALGenesisConfigSchema());
+
+//
+ // Response schema for EXPERIMENTAL_genesis_config: [Deprecated] Get initial
+ // state and parameters for the genesis block. Consider genesis_config
+ // instead.
+ 
+export const EXPERIMENTALGenesisConfigResponseSchema = () => z.lazy(() => JsonRpcResponseFor_GenesisConfigAnd_RpcErrorSchema());
+
+//
+ // Request schema for EXPERIMENTAL_light_client_block_proof: Returns the
+ // proofs for a transaction execution.
+ 
+export const EXPERIMENTALLightClientBlockProofRequestSchema = () => z.lazy(() => JsonRpcRequestFor_EXPERIMENTALLightClientBlockProofSchema());
+
+//
+ // Response schema for EXPERIMENTAL_light_client_block_proof: Returns the
+ // proofs for a transaction execution.
+ 
+export const EXPERIMENTALLightClientBlockProofResponseSchema = () => z.lazy(() => JsonRpcResponseFor_RpcLightClientBlockProofResponseAnd_RpcErrorSchema());
+
+//
+ // Request schema for EXPERIMENTAL_light_client_proof: Returns the proofs for
+ // a transaction execution.
+ 
+export const EXPERIMENTALLightClientProofRequestSchema = () => z.lazy(() => JsonRpcRequestFor_EXPERIMENTALLightClientProofSchema());
+
+//
+ // Response schema for EXPERIMENTAL_light_client_proof: Returns the proofs for
+ // a transaction execution.
+ 
+export const EXPERIMENTALLightClientProofResponseSchema = () => z.lazy(() => JsonRpcResponseFor_RpcLightClientExecutionProofResponseAnd_RpcErrorSchema());
+
+//
+ // Request schema for EXPERIMENTAL_maintenance_windows: [Deprecated] Returns
+ // the future windows for maintenance in current epoch for the specified
+ // account. In the maintenance windows, the node will not be block producer or
+ // chunk producer. Consider using maintenance_windows instead.
+ 
+export const EXPERIMENTALMaintenanceWindowsRequestSchema = () => z.lazy(() => JsonRpcRequestFor_EXPERIMENTALMaintenanceWindowsSchema());
+
+//
+ // Response schema for EXPERIMENTAL_maintenance_windows: [Deprecated] Returns
+ // the future windows for maintenance in current epoch for the specified
+ // account. In the maintenance windows, the node will not be block producer or
+ // chunk producer. Consider using maintenance_windows instead.
+ 
+export const EXPERIMENTALMaintenanceWindowsResponseSchema = () => z.lazy(() => JsonRpcResponseFor_ArrayOf_RangeOfUint64And_RpcErrorSchema());
+
+//
+ // Request schema for EXPERIMENTAL_protocol_config: A configuration that
+ // defines the protocol-level parameters such as gas/storage costs, limits,
+ // feature flags, other settings
+ 
+export const EXPERIMENTALProtocolConfigRequestSchema = () => z.lazy(() => JsonRpcRequestFor_EXPERIMENTALProtocolConfigSchema());
+
+//
+ // Response schema for EXPERIMENTAL_protocol_config: A configuration that
+ // defines the protocol-level parameters such as gas/storage costs, limits,
+ // feature flags, other settings
+ 
+export const EXPERIMENTALProtocolConfigResponseSchema = () => z.lazy(() => JsonRpcResponseFor_RpcProtocolConfigResponseAnd_RpcErrorSchema());
+
+//
+ // Request schema for EXPERIMENTAL_receipt: Fetches a receipt by its ID (as
+ // is, without a status or execution outcome)
+ 
+export const EXPERIMENTALReceiptRequestSchema = () => z.lazy(() => JsonRpcRequestFor_EXPERIMENTALReceiptSchema());
+
+//
+ // Response schema for EXPERIMENTAL_receipt: Fetches a receipt by its ID (as
+ // is, without a status or execution outcome)
+ 
+export const EXPERIMENTALReceiptResponseSchema = () => z.lazy(() => JsonRpcResponseFor_RpcReceiptResponseAnd_RpcErrorSchema());
+
+//
+ // Request schema for EXPERIMENTAL_split_storage_info: Contains the split
+ // storage information. More info on split storage
+ // [here](https://near-nodes.io/archival/split-storage-archival)
+ 
+export const EXPERIMENTALSplitStorageInfoRequestSchema = () => z.lazy(() => JsonRpcRequestFor_EXPERIMENTALSplitStorageInfoSchema());
+
+//
+ // Response schema for EXPERIMENTAL_split_storage_info: Contains the split
+ // storage information. More info on split storage
+ // [here](https://near-nodes.io/archival/split-storage-archival)
+ 
+export const EXPERIMENTALSplitStorageInfoResponseSchema = () => z.lazy(() => JsonRpcResponseFor_RpcSplitStorageInfoResponseAnd_RpcErrorSchema());
+
+//
+ // Request schema for EXPERIMENTAL_tx_status: Queries status of a transaction
+ // by hash, returning the final transaction result and details of all
+ // receipts.
+ 
+export const EXPERIMENTALTxStatusRequestSchema = () => z.lazy(() => JsonRpcRequestFor_EXPERIMENTALTxStatusSchema());
+
+//
+ // Response schema for EXPERIMENTAL_tx_status: Queries status of a transaction
+ // by hash, returning the final transaction result and details of all
+ // receipts.
+ 
+export const EXPERIMENTALTxStatusResponseSchema = () => z.lazy(() => JsonRpcResponseFor_RpcTransactionResponseAnd_RpcErrorSchema());
+
+//
+ // Request schema for EXPERIMENTAL_validators_ordered: Returns the current
+ // epoch validators ordered in the block producer order with repetition. This
+ // endpoint is solely used for bridge currently and is not intended for other
+ // external use cases.
+ 
+export const EXPERIMENTALValidatorsOrderedRequestSchema = () => z.lazy(() => JsonRpcRequestFor_EXPERIMENTALValidatorsOrderedSchema());
+
+//
+ // Response schema for EXPERIMENTAL_validators_ordered: Returns the current
+ // epoch validators ordered in the block producer order with repetition. This
+ // endpoint is solely used for bridge currently and is not intended for other
+ // external use cases.
+ 
+export const EXPERIMENTALValidatorsOrderedResponseSchema = () => z.lazy(() => JsonRpcResponseFor_ArrayOf_ValidatorStakeViewAnd_RpcErrorSchema());
+
+// Request schema for block: Returns block details for given height or hash 
+export const BlockRequestSchema = () => z.lazy(() => JsonRpcRequestForBlockSchema());
+
+// Response schema for block: Returns block details for given height or hash 
+export const BlockResponseSchema = () => z.lazy(() => JsonRpcResponseFor_RpcBlockResponseAnd_RpcErrorSchema());
+
+//
+ // Request schema for block_effects: Returns changes in block for given block
+ // height or hash over all transactions for all the types. Includes changes
+ // like account_touched, access_key_touched, data_touched,
+ // contract_code_touched.
+ 
+export const BlockEffectsRequestSchema = () => z.lazy(() => JsonRpcRequestForBlockEffectsSchema());
+
+//
+ // Response schema for block_effects: Returns changes in block for given block
+ // height or hash over all transactions for all the types. Includes changes
+ // like account_touched, access_key_touched, data_touched,
+ // contract_code_touched.
+ 
+export const BlockEffectsResponseSchema = () => z.lazy(() => JsonRpcResponseFor_RpcStateChangesInBlockByTypeResponseAnd_RpcErrorSchema());
+
+//
+ // Request schema for broadcast_tx_async: [Deprecated] Sends a transaction and
+ // immediately returns transaction hash. Consider using send_tx instead.
+ 
+export const BroadcastTxAsyncRequestSchema = () => z.lazy(() => JsonRpcRequestForBroadcastTxAsyncSchema());
+
+//
+ // Response schema for broadcast_tx_async: [Deprecated] Sends a transaction
+ // and immediately returns transaction hash. Consider using send_tx instead.
+ 
+export const BroadcastTxAsyncResponseSchema = () => z.lazy(() => JsonRpcResponseFor_CryptoHashAnd_RpcErrorSchema());
+
+//
+ // Request schema for broadcast_tx_commit: [Deprecated] Sends a transaction
+ // and waits until transaction is fully complete. (Has a 10 second timeout).
+ // Consider using send_tx instead.
+ 
+export const BroadcastTxCommitRequestSchema = () => z.lazy(() => JsonRpcRequestForBroadcastTxCommitSchema());
+
+//
+ // Response schema for broadcast_tx_commit: [Deprecated] Sends a transaction
+ // and waits until transaction is fully complete. (Has a 10 second timeout).
+ // Consider using send_tx instead.
+ 
+export const BroadcastTxCommitResponseSchema = () => z.lazy(() => JsonRpcResponseFor_RpcTransactionResponseAnd_RpcErrorSchema());
+
+//
+ // Request schema for changes: Returns changes for a given account, contract
+ // or contract code for given block height or hash.
+ 
+export const ChangesRequestSchema = () => z.lazy(() => JsonRpcRequestForChangesSchema());
+
+//
+ // Response schema for changes: Returns changes for a given account, contract
+ // or contract code for given block height or hash.
+ 
+export const ChangesResponseSchema = () => z.lazy(() => JsonRpcResponseFor_RpcStateChangesInBlockResponseAnd_RpcErrorSchema());
+
+//
+ // Request schema for chunk: Returns details of a specific chunk. You can run
+ // a block details query to get a valid chunk hash.
+ 
+export const ChunkRequestSchema = () => z.lazy(() => JsonRpcRequestForChunkSchema());
+
+//
+ // Response schema for chunk: Returns details of a specific chunk. You can run
+ // a block details query to get a valid chunk hash.
+ 
+export const ChunkResponseSchema = () => z.lazy(() => JsonRpcResponseFor_RpcChunkResponseAnd_RpcErrorSchema());
+
+// Request schema for client_config: Queries client node configuration 
+export const ClientConfigRequestSchema = () => z.lazy(() => JsonRpcRequestForClientConfigSchema());
+
+// Response schema for client_config: Queries client node configuration 
+export const ClientConfigResponseSchema = () => z.lazy(() => JsonRpcResponseFor_RpcClientConfigResponseAnd_RpcErrorSchema());
+
+//
+ // Request schema for gas_price: Returns gas price for a specific block_height
+ // or block_hash. Using [null] will return the most recent block's gas price.
+ 
+export const GasPriceRequestSchema = () => z.lazy(() => JsonRpcRequestForGasPriceSchema());
+
+//
+ // Response schema for gas_price: Returns gas price for a specific
+ // block_height or block_hash. Using [null] will return the most recent
+ // block's gas price.
+ 
+export const GasPriceResponseSchema = () => z.lazy(() => JsonRpcResponseFor_RpcGasPriceResponseAnd_RpcErrorSchema());
+
+//
+ // Response schema for genesis_config: Get initial state and parameters for
+ // the genesis block
+ 
+export const GenesisConfigResponseSchema = () => z.lazy(() => JsonRpcResponseFor_GenesisConfigAnd_RpcErrorSchema());
+
+//
+ // Request schema for health: Returns the current health status of the RPC
+ // node the client connects to.
+ 
+export const HealthRequestSchema = () => z.lazy(() => JsonRpcRequestForHealthSchema());
+
+//
+ // Response schema for health: Returns the current health status of the RPC
+ // node the client connects to.
+ 
+export const HealthResponseSchema = () => z.lazy(() => JsonRpcResponseFor_Nullable_RpcHealthResponseAnd_RpcErrorSchema());
+
+//
+ // Request schema for light_client_proof: Returns the proofs for a transaction
+ // execution.
+ 
+export const LightClientProofRequestSchema = () => z.lazy(() => JsonRpcRequestForLightClientProofSchema());
+
+//
+ // Response schema for light_client_proof: Returns the proofs for a
+ // transaction execution.
+ 
+export const LightClientProofResponseSchema = () => z.lazy(() => JsonRpcResponseFor_RpcLightClientExecutionProofResponseAnd_RpcErrorSchema());
+
+//
+ // Request schema for maintenance_windows: Returns the future windows for
+ // maintenance in current epoch for the specified account. In the maintenance
+ // windows, the node will not be block producer or chunk producer.
+ 
+export const MaintenanceWindowsRequestSchema = () => z.lazy(() => JsonRpcRequestForMaintenanceWindowsSchema());
+
+//
+ // Response schema for maintenance_windows: Returns the future windows for
+ // maintenance in current epoch for the specified account. In the maintenance
+ // windows, the node will not be block producer or chunk producer.
+ 
+export const MaintenanceWindowsResponseSchema = () => z.lazy(() => JsonRpcResponseFor_ArrayOf_RangeOfUint64And_RpcErrorSchema());
+
+//
+ // Request schema for network_info: Queries the current state of node network
+ // connections. This includes information about active peers, transmitted
+ // data, known producers, etc.
+ 
+export const NetworkInfoRequestSchema = () => z.lazy(() => JsonRpcRequestForNetworkInfoSchema());
+
+//
+ // Response schema for network_info: Queries the current state of node network
+ // connections. This includes information about active peers, transmitted
+ // data, known producers, etc.
+ 
+export const NetworkInfoResponseSchema = () => z.lazy(() => JsonRpcResponseFor_RpcNetworkInfoResponseAnd_RpcErrorSchema());
+
+// Request schema for next_light_client_block: Returns the next light client block. 
+export const NextLightClientBlockRequestSchema = () => z.lazy(() => JsonRpcRequestForNextLightClientBlockSchema());
+
+//
+ // Response schema for next_light_client_block: Returns the next light client
+ // block.
+ 
+export const NextLightClientBlockResponseSchema = () => z.lazy(() => JsonRpcResponseFor_RpcLightClientNextBlockResponseAnd_RpcErrorSchema());
+
+//
+ // Request schema for query: This module allows you to make generic requests
+ // to the network. The `RpcQueryRequest` struct takes in a
+ // [`BlockReference`](https://docs.rs/near-primitives/0.12.0/near_primitives/types/enum.BlockReference.html)
+ // and a
+ // [`QueryRequest`](https://docs.rs/near-primitives/0.12.0/near_primitives/views/enum.QueryRequest.html).
+ // The `BlockReference` enum allows you to specify a block by `Finality`,
+ // `BlockId` or `SyncCheckpoint`. The `QueryRequest` enum provides multiple
+ // variants for performing the following actions: - View an account's details
+ // - View a contract's code - View the state of an account - View the
+ // `AccessKey` of an account - View the `AccessKeyList` of an account - Call a
+ // function in a contract deployed on the network.
+ 
+export const QueryRequestSchema = () => z.lazy(() => JsonRpcRequestForQuerySchema());
+
+//
+ // Response schema for query: This module allows you to make generic requests
+ // to the network. The `RpcQueryRequest` struct takes in a
+ // [`BlockReference`](https://docs.rs/near-primitives/0.12.0/near_primitives/types/enum.BlockReference.html)
+ // and a
+ // [`QueryRequest`](https://docs.rs/near-primitives/0.12.0/near_primitives/views/enum.QueryRequest.html).
+ // The `BlockReference` enum allows you to specify a block by `Finality`,
+ // `BlockId` or `SyncCheckpoint`. The `QueryRequest` enum provides multiple
+ // variants for performing the following actions: - View an account's details
+ // - View a contract's code - View the state of an account - View the
+ // `AccessKey` of an account - View the `AccessKeyList` of an account - Call a
+ // function in a contract deployed on the network.
+ 
+export const QueryResponseSchema = () => z.lazy(() => JsonRpcResponseFor_RpcQueryResponseAnd_RpcErrorSchema());
+
+//
+ // Request schema for send_tx: Sends transaction. Returns the guaranteed
+ // execution status and the results the blockchain can provide at the moment.
+ 
+export const SendTxRequestSchema = () => z.lazy(() => JsonRpcRequestForSendTxSchema());
+
+//
+ // Response schema for send_tx: Sends transaction. Returns the guaranteed
+ // execution status and the results the blockchain can provide at the moment.
+ 
+export const SendTxResponseSchema = () => z.lazy(() => JsonRpcResponseFor_RpcTransactionResponseAnd_RpcErrorSchema());
+
+//
+ // Request schema for status: Requests the status of the connected RPC node.
+ // This includes information about sync status, nearcore node version,
+ // protocol version, the current set of validators, etc.
+ 
+export const StatusRequestSchema = () => z.lazy(() => JsonRpcRequestForStatusSchema());
+
+//
+ // Response schema for status: Requests the status of the connected RPC node.
+ // This includes information about sync status, nearcore node version,
+ // protocol version, the current set of validators, etc.
+ 
+export const StatusResponseSchema = () => z.lazy(() => JsonRpcResponseFor_RpcStatusResponseAnd_RpcErrorSchema());
+
+//
+ // Request schema for tx: Queries status of a transaction by hash and returns
+ // the final transaction result.
+ 
 export const TxRequestSchema = () => z.lazy(() => JsonRpcRequestForTxSchema());
 
 //
-// Response schema for tx: Queries status of a transaction by hash and returns
-// the final transaction result.
-
-export const TxResponseSchema = () =>
-  z.lazy(() => JsonRpcResponseFor_RpcTransactionResponseAnd_RpcErrorSchema());
-
-//
-// Request schema for validators: Queries active validators on the network.
-// Returns details and the state of validation on the blockchain.
-
-export const ValidatorsRequestSchema = () =>
-  z.lazy(() => JsonRpcRequestForValidatorsSchema());
-
-//
-// Response schema for validators: Queries active validators on the network.
-// Returns details and the state of validation on the blockchain.
-
-export const ValidatorsResponseSchema = () =>
-  z.lazy(() => JsonRpcResponseFor_RpcValidatorResponseAnd_RpcErrorSchema());
+ // Response schema for tx: Queries status of a transaction by hash and returns
+ // the final transaction result.
+ 
+export const TxResponseSchema = () => z.lazy(() => JsonRpcResponseFor_RpcTransactionResponseAnd_RpcErrorSchema());
+
+//
+ // Request schema for validators: Queries active validators on the network.
+ // Returns details and the state of validation on the blockchain.
+ 
+export const ValidatorsRequestSchema = () => z.lazy(() => JsonRpcRequestForValidatorsSchema());
+
+//
+ // Response schema for validators: Queries active validators on the network.
+ // Returns details and the state of validation on the blockchain.
+ 
+export const ValidatorsResponseSchema = () => z.lazy(() => JsonRpcResponseFor_RpcValidatorResponseAnd_RpcErrorSchema());
+
 
 // Auto-generated validation schema mapping
 // Maps RPC method names to their request/response schema functions
-export const VALIDATION_SCHEMA_MAP: Record<
-  string,
-  {
-    requestSchema?: () => any;
-    responseSchema?: () => any;
-  }
-> = {
-  EXPERIMENTAL_changes: {
-    requestSchema: EXPERIMENTALChangesRequestSchema,
-    responseSchema: EXPERIMENTALChangesResponseSchema,
-  },
-  EXPERIMENTAL_changes_in_block: {
-    requestSchema: EXPERIMENTALChangesInBlockRequestSchema,
-    responseSchema: EXPERIMENTALChangesInBlockResponseSchema,
-  },
-  EXPERIMENTAL_congestion_level: {
-    requestSchema: EXPERIMENTALCongestionLevelRequestSchema,
-    responseSchema: EXPERIMENTALCongestionLevelResponseSchema,
-  },
-  EXPERIMENTAL_genesis_config: {
-    requestSchema: EXPERIMENTALGenesisConfigRequestSchema,
-    responseSchema: EXPERIMENTALGenesisConfigResponseSchema,
-  },
-  EXPERIMENTAL_light_client_block_proof: {
-    requestSchema: EXPERIMENTALLightClientBlockProofRequestSchema,
-    responseSchema: EXPERIMENTALLightClientBlockProofResponseSchema,
-  },
-  EXPERIMENTAL_light_client_proof: {
-    requestSchema: EXPERIMENTALLightClientProofRequestSchema,
-    responseSchema: EXPERIMENTALLightClientProofResponseSchema,
-  },
-  EXPERIMENTAL_maintenance_windows: {
-    requestSchema: EXPERIMENTALMaintenanceWindowsRequestSchema,
-    responseSchema: EXPERIMENTALMaintenanceWindowsResponseSchema,
-  },
-  EXPERIMENTAL_protocol_config: {
-    requestSchema: EXPERIMENTALProtocolConfigRequestSchema,
-    responseSchema: EXPERIMENTALProtocolConfigResponseSchema,
-  },
-  EXPERIMENTAL_receipt: {
-    requestSchema: EXPERIMENTALReceiptRequestSchema,
-    responseSchema: EXPERIMENTALReceiptResponseSchema,
-  },
-  EXPERIMENTAL_split_storage_info: {
-    requestSchema: EXPERIMENTALSplitStorageInfoRequestSchema,
-    responseSchema: EXPERIMENTALSplitStorageInfoResponseSchema,
-  },
-  EXPERIMENTAL_tx_status: {
-    requestSchema: EXPERIMENTALTxStatusRequestSchema,
-    responseSchema: EXPERIMENTALTxStatusResponseSchema,
-  },
-  EXPERIMENTAL_validators_ordered: {
-    requestSchema: EXPERIMENTALValidatorsOrderedRequestSchema,
-    responseSchema: EXPERIMENTALValidatorsOrderedResponseSchema,
-  },
-  block: {
-    requestSchema: BlockRequestSchema,
-    responseSchema: BlockResponseSchema,
-  },
-  block_effects: {
-    requestSchema: BlockEffectsRequestSchema,
-    responseSchema: BlockEffectsResponseSchema,
-  },
-  broadcast_tx_async: {
-    requestSchema: BroadcastTxAsyncRequestSchema,
-    responseSchema: BroadcastTxAsyncResponseSchema,
-  },
-  broadcast_tx_commit: {
-    requestSchema: BroadcastTxCommitRequestSchema,
-    responseSchema: BroadcastTxCommitResponseSchema,
-  },
-  changes: {
-    requestSchema: ChangesRequestSchema,
-    responseSchema: ChangesResponseSchema,
-  },
-  chunk: {
-    requestSchema: ChunkRequestSchema,
-    responseSchema: ChunkResponseSchema,
-  },
-  client_config: {
-    requestSchema: ClientConfigRequestSchema,
-    responseSchema: ClientConfigResponseSchema,
-  },
-  gas_price: {
-    requestSchema: GasPriceRequestSchema,
-    responseSchema: GasPriceResponseSchema,
-  },
-  genesis_config: {
-    requestSchema: GenesisConfigRequestSchema,
-    responseSchema: GenesisConfigResponseSchema,
-  },
-  health: {
-    requestSchema: HealthRequestSchema,
-    responseSchema: HealthResponseSchema,
-  },
-  light_client_proof: {
-    requestSchema: LightClientProofRequestSchema,
-    responseSchema: LightClientProofResponseSchema,
-  },
-  maintenance_windows: {
-    requestSchema: MaintenanceWindowsRequestSchema,
-    responseSchema: MaintenanceWindowsResponseSchema,
-  },
-  network_info: {
-    requestSchema: NetworkInfoRequestSchema,
-    responseSchema: NetworkInfoResponseSchema,
-  },
-  next_light_client_block: {
-    requestSchema: NextLightClientBlockRequestSchema,
-    responseSchema: NextLightClientBlockResponseSchema,
-  },
-  query: {
-    requestSchema: QueryRequestSchema,
-    responseSchema: QueryResponseSchema,
-  },
-  send_tx: {
-    requestSchema: SendTxRequestSchema,
-    responseSchema: SendTxResponseSchema,
-  },
-  status: {
-    requestSchema: StatusRequestSchema,
-    responseSchema: StatusResponseSchema,
-  },
-  tx: { requestSchema: TxRequestSchema, responseSchema: TxResponseSchema },
-  validators: {
-    requestSchema: ValidatorsRequestSchema,
-    responseSchema: ValidatorsResponseSchema,
-  },
+export const VALIDATION_SCHEMA_MAP: Record<string, {
+  requestSchema?: () => any;
+  responseSchema?: () => any;
+}> = {
+  'EXPERIMENTAL_changes': { requestSchema: EXPERIMENTALChangesRequestSchema, responseSchema: EXPERIMENTALChangesResponseSchema },
+  'EXPERIMENTAL_changes_in_block': { requestSchema: EXPERIMENTALChangesInBlockRequestSchema, responseSchema: EXPERIMENTALChangesInBlockResponseSchema },
+  'EXPERIMENTAL_congestion_level': { requestSchema: EXPERIMENTALCongestionLevelRequestSchema, responseSchema: EXPERIMENTALCongestionLevelResponseSchema },
+  'EXPERIMENTAL_genesis_config': { requestSchema: EXPERIMENTALGenesisConfigRequestSchema, responseSchema: EXPERIMENTALGenesisConfigResponseSchema },
+  'EXPERIMENTAL_light_client_block_proof': { requestSchema: EXPERIMENTALLightClientBlockProofRequestSchema, responseSchema: EXPERIMENTALLightClientBlockProofResponseSchema },
+  'EXPERIMENTAL_light_client_proof': { requestSchema: EXPERIMENTALLightClientProofRequestSchema, responseSchema: EXPERIMENTALLightClientProofResponseSchema },
+  'EXPERIMENTAL_maintenance_windows': { requestSchema: EXPERIMENTALMaintenanceWindowsRequestSchema, responseSchema: EXPERIMENTALMaintenanceWindowsResponseSchema },
+  'EXPERIMENTAL_protocol_config': { requestSchema: EXPERIMENTALProtocolConfigRequestSchema, responseSchema: EXPERIMENTALProtocolConfigResponseSchema },
+  'EXPERIMENTAL_receipt': { requestSchema: EXPERIMENTALReceiptRequestSchema, responseSchema: EXPERIMENTALReceiptResponseSchema },
+  'EXPERIMENTAL_split_storage_info': { requestSchema: EXPERIMENTALSplitStorageInfoRequestSchema, responseSchema: EXPERIMENTALSplitStorageInfoResponseSchema },
+  'EXPERIMENTAL_tx_status': { requestSchema: EXPERIMENTALTxStatusRequestSchema, responseSchema: EXPERIMENTALTxStatusResponseSchema },
+  'EXPERIMENTAL_validators_ordered': { requestSchema: EXPERIMENTALValidatorsOrderedRequestSchema, responseSchema: EXPERIMENTALValidatorsOrderedResponseSchema },
+  'block': { requestSchema: BlockRequestSchema, responseSchema: BlockResponseSchema },
+  'block_effects': { requestSchema: BlockEffectsRequestSchema, responseSchema: BlockEffectsResponseSchema },
+  'broadcast_tx_async': { requestSchema: BroadcastTxAsyncRequestSchema, responseSchema: BroadcastTxAsyncResponseSchema },
+  'broadcast_tx_commit': { requestSchema: BroadcastTxCommitRequestSchema, responseSchema: BroadcastTxCommitResponseSchema },
+  'changes': { requestSchema: ChangesRequestSchema, responseSchema: ChangesResponseSchema },
+  'chunk': { requestSchema: ChunkRequestSchema, responseSchema: ChunkResponseSchema },
+  'client_config': { requestSchema: ClientConfigRequestSchema, responseSchema: ClientConfigResponseSchema },
+  'gas_price': { requestSchema: GasPriceRequestSchema, responseSchema: GasPriceResponseSchema },
+  'genesis_config': { requestSchema: GenesisConfigRequestSchema, responseSchema: GenesisConfigResponseSchema },
+  'health': { requestSchema: HealthRequestSchema, responseSchema: HealthResponseSchema },
+  'light_client_proof': { requestSchema: LightClientProofRequestSchema, responseSchema: LightClientProofResponseSchema },
+  'maintenance_windows': { requestSchema: MaintenanceWindowsRequestSchema, responseSchema: MaintenanceWindowsResponseSchema },
+  'network_info': { requestSchema: NetworkInfoRequestSchema, responseSchema: NetworkInfoResponseSchema },
+  'next_light_client_block': { requestSchema: NextLightClientBlockRequestSchema, responseSchema: NextLightClientBlockResponseSchema },
+  'query': { requestSchema: QueryRequestSchema, responseSchema: QueryResponseSchema },
+  'send_tx': { requestSchema: SendTxRequestSchema, responseSchema: SendTxResponseSchema },
+  'status': { requestSchema: StatusRequestSchema, responseSchema: StatusResponseSchema },
+  'tx': { requestSchema: TxRequestSchema, responseSchema: TxResponseSchema },
+  'validators': { requestSchema: ValidatorsRequestSchema, responseSchema: ValidatorsResponseSchema }
 };
 
 // Utility schemas
-export const JsonRpcRequestSchema = () =>
-  z.object({
-    jsonrpc: z.literal('2.0'),
-    id: z.string(),
-    method: z.string(),
-    params: z.optional(z.unknown()),
-  });
-
-export const JsonRpcErrorSchema = () =>
-  z.object({
-    code: z.number(),
-    message: z.string(),
-    data: z.optional(z.unknown()),
-  });
-
-export const JsonRpcResponseSchema = () =>
-  z.object({
-    jsonrpc: z.literal('2.0'),
-    id: z.string(),
-    result: z.optional(z.unknown()),
-    error: z.optional(JsonRpcErrorSchema()),
-  });+export const JsonRpcRequestSchema = () => z.object({
+  jsonrpc: z.literal('2.0'),
+  id: z.string(),
+  method: z.string(),
+  params: z.optional(z.unknown()),
+});
+
+export const JsonRpcErrorSchema = () => z.object({
+  code: z.number(),
+  message: z.string(),
+  data: z.optional(z.unknown()),
+});
+
+export const JsonRpcResponseSchema = () => z.object({
+  jsonrpc: z.literal('2.0'),
+  id: z.string(),
+  result: z.optional(z.unknown()),
+  error: z.optional(JsonRpcErrorSchema()),
+});